<?php

namespace VCR\Util;

<<<<<<< HEAD
use PHPUnit\Framework\TestCase;
use VCR\Response;
=======
>>>>>>> 8f563550
use VCR\Request;

class HttpClientTest extends TestCase
{
    public function testHttpClientOnError()
    {
        $httpClient = new HttpClient();
        // Request on a closed port
        $request = new Request('GET', 'http://localhost:9934');

        $this->setExpectedException('VCR\\Util\\CurlException');
        $httpClient->send($request);
    }
}<|MERGE_RESOLUTION|>--- conflicted
+++ resolved
@@ -2,11 +2,8 @@
 
 namespace VCR\Util;
 
-<<<<<<< HEAD
 use PHPUnit\Framework\TestCase;
 use VCR\Response;
-=======
->>>>>>> 8f563550
 use VCR\Request;
 
 class HttpClientTest extends TestCase
