<?php

namespace VCR\CodeTransform;

use PHPUnit\Framework\TestCase;

class SoapCodeTransformTest extends TestCase
{
    /**
     * @dataProvider codeSnippetProvider
     */
    public function testTransformCode($expected, $code)
    {
        $codeTransform = new class() extends SoapCodeTransform {
            // A proxy to access the protected transformCode method.
            public function publicTransformCode(string $code): string
            {
                return $this->transformCode($code);
            }
        };

        $this->assertEquals($expected, $codeTransform->publicTransformCode($code));
    }

    public function codeSnippetProvider()
    {
<<<<<<< HEAD
        return [
          ['new \VCR\Util\SoapClient(', 'new \SoapClient('],
          ['new \VCR\Util\SoapClient(', 'new SoapClient('],
          ['extends \VCR\Util\SoapClient', 'extends \SoapClient'],
          ["extends \\VCR\\Util\\SoapClient\n", "extends \\SoapClient\n"],
          ['new SoapClientExtended(', 'new SoapClientExtended('],
          ['new \SoapClientExtended(', 'new \SoapClientExtended('],
        ];
=======
        return array(
          array('new \VCR\Util\SoapClient(', 'new \SoapClient('),
          array('new \VCR\Util\SoapClient(', 'new SoapClient('),
          array('extends \VCR\Util\SoapClient', 'extends \SoapClient'),
          array("extends \\VCR\\Util\\SoapClient\n", "extends \\SoapClient\n"),
          array("extends MySoapClientBuilder\n", "extends MySoapClientBuilder\n"),
          array("extends SoapClientFactory\n", "extends SoapClientFactory\n"),
          array('new SoapClientExtended(', 'new SoapClientExtended('),
          array('new \SoapClientExtended(', 'new \SoapClientExtended('),
        );
>>>>>>> 9a8fc216
    }
}<|MERGE_RESOLUTION|>--- conflicted
+++ resolved
@@ -24,26 +24,15 @@
 
     public function codeSnippetProvider()
     {
-<<<<<<< HEAD
         return [
           ['new \VCR\Util\SoapClient(', 'new \SoapClient('],
           ['new \VCR\Util\SoapClient(', 'new SoapClient('],
           ['extends \VCR\Util\SoapClient', 'extends \SoapClient'],
           ["extends \\VCR\\Util\\SoapClient\n", "extends \\SoapClient\n"],
+          ["extends MySoapClientBuilder\n", "extends MySoapClientBuilder\n"],
+          ["extends SoapClientFactory\n", "extends SoapClientFactory\n"],
           ['new SoapClientExtended(', 'new SoapClientExtended('],
           ['new \SoapClientExtended(', 'new \SoapClientExtended('],
         ];
-=======
-        return array(
-          array('new \VCR\Util\SoapClient(', 'new \SoapClient('),
-          array('new \VCR\Util\SoapClient(', 'new SoapClient('),
-          array('extends \VCR\Util\SoapClient', 'extends \SoapClient'),
-          array("extends \\VCR\\Util\\SoapClient\n", "extends \\SoapClient\n"),
-          array("extends MySoapClientBuilder\n", "extends MySoapClientBuilder\n"),
-          array("extends SoapClientFactory\n", "extends SoapClientFactory\n"),
-          array('new SoapClientExtended(', 'new SoapClientExtended('),
-          array('new \SoapClientExtended(', 'new \SoapClientExtended('),
-        );
->>>>>>> 9a8fc216
     }
 }