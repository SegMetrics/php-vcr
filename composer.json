{
    "name": "php-vcr/php-vcr",
    "description": "Record your test suite's HTTP interactions and replay them during future test runs for fast, deterministic, accurate tests.",
    "license": "MIT",

    "scripts": {
        "test": "./vendor/bin/phpunit",
        "lint": "./vendor/bin/php-cs-fixer fix --verbose --diff --dry-run --config-file=.php_cs",
        "fix": "./vendor/bin/php-cs-fixer fix --verbose --diff --config-file=.php_cs",
<<<<<<< HEAD
        "phpstan": "phpstan analyse src -c phpstan.neon --level=7 --no-progress -vvv"
=======
        "phpstan": "phpstan analyse -c phpstan.neon --no-progress -vvv"
>>>>>>> 267674dc
    },

    "authors": [
        {
            "name": "Adrian Philipp",
            "email": "mail@adrian-philipp.com"
        }
    ],

    "require": {
        "php": ">=7.2",
        "ext-curl": "*",
        "beberlei/assert": "^3.2.5",
        "symfony/yaml": "~2.1|^3.0|^4.0",
        "symfony/event-dispatcher": "^2.4|^3.0|^4.0"
    },

    "require-dev": {
<<<<<<< HEAD
        "phpunit/phpunit": "^7.4.3",
        "mikey179/vfsStream": "^1.2",
        "phpstan/phpstan": "^0.10.5",
        "phpstan/phpstan-beberlei-assert": "^0.10.0",
        "thecodingmachine/phpstan-strict-rules": "^0.10.6"
=======
        "phpunit/phpunit": "^4.8|^5.0",
        "sebastian/version": "^1.0.3|^2.0",
        "mikey179/vfsstream": "^1.2",
        "lapistano/proxy-object": "dev-master#d7184a479f502d5a0f96d0bae73566dbb498da8f"
>>>>>>> 267674dc
    },

    "autoload": {
        "classmap": ["src/"]
    },

    "extra": {
        "branch-alias": {
            "dev-master": "1.4.x-dev"
        }
    }
}<|MERGE_RESOLUTION|>--- conflicted
+++ resolved
@@ -7,11 +7,7 @@
         "test": "./vendor/bin/phpunit",
         "lint": "./vendor/bin/php-cs-fixer fix --verbose --diff --dry-run --config-file=.php_cs",
         "fix": "./vendor/bin/php-cs-fixer fix --verbose --diff --config-file=.php_cs",
-<<<<<<< HEAD
-        "phpstan": "phpstan analyse src -c phpstan.neon --level=7 --no-progress -vvv"
-=======
         "phpstan": "phpstan analyse -c phpstan.neon --no-progress -vvv"
->>>>>>> 267674dc
     },
 
     "authors": [
@@ -30,18 +26,12 @@
     },
 
     "require-dev": {
-<<<<<<< HEAD
         "phpunit/phpunit": "^7.4.3",
-        "mikey179/vfsStream": "^1.2",
-        "phpstan/phpstan": "^0.10.5",
-        "phpstan/phpstan-beberlei-assert": "^0.10.0",
-        "thecodingmachine/phpstan-strict-rules": "^0.10.6"
-=======
-        "phpunit/phpunit": "^4.8|^5.0",
-        "sebastian/version": "^1.0.3|^2.0",
         "mikey179/vfsstream": "^1.2",
-        "lapistano/proxy-object": "dev-master#d7184a479f502d5a0f96d0bae73566dbb498da8f"
->>>>>>> 267674dc
+        "phpstan/phpstan": "^0.12",
+        "phpstan/phpstan-beberlei-assert": "^0.12.0",
+        "thecodingmachine/phpstan-strict-rules": "^0.12",
+        "sebastian/version": "^1.0.3|^2.0"
     },
 
     "autoload": {
