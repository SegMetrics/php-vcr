--- conflicted
+++ resolved
@@ -269,11 +269,7 @@
      *
      * @link http://www.php.net/manual/en/streamwrapper.stream-stat.php
      *
-<<<<<<< HEAD
      * @return array<int|string, int>|false See stat().
-=======
-     * @return array|false See stat().
->>>>>>> 267674dc
      */
     public function stream_stat()
     {
