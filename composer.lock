--- conflicted
+++ resolved
@@ -4,24 +4,20 @@
         "Read more about it at https://getcomposer.org/doc/01-basic-usage.md#installing-dependencies",
         "This file is @generated automatically"
     ],
-<<<<<<< HEAD
-    "content-hash": "0b6b633eef450b9ca1b1f3aa91ee52e0",
-=======
-    "content-hash": "cf8a9feafbf279d837e83e3523cd0870",
->>>>>>> 267674dc
+    "content-hash": "fa16e89688f7c2612246ffca0e24d653",
     "packages": [
         {
             "name": "beberlei/assert",
-            "version": "v3.2.6",
+            "version": "v3.2.7",
             "source": {
                 "type": "git",
                 "url": "https://github.com/beberlei/assert.git",
-                "reference": "99508be011753690fe108ded450f5caaae180cfa"
-            },
-            "dist": {
-                "type": "zip",
-                "url": "https://api.github.com/repos/beberlei/assert/zipball/99508be011753690fe108ded450f5caaae180cfa",
-                "reference": "99508be011753690fe108ded450f5caaae180cfa",
+                "reference": "d63a6943fc4fd1a2aedb65994e3548715105abcf"
+            },
+            "dist": {
+                "type": "zip",
+                "url": "https://api.github.com/repos/beberlei/assert/zipball/d63a6943fc4fd1a2aedb65994e3548715105abcf",
+                "reference": "d63a6943fc4fd1a2aedb65994e3548715105abcf",
                 "shasum": ""
             },
             "require": {
@@ -70,24 +66,24 @@
                 "assertion",
                 "validation"
             ],
-            "time": "2019-10-10T10:33:57+00:00"
+            "time": "2019-12-19T17:51:41+00:00"
         },
         {
             "name": "symfony/event-dispatcher",
-            "version": "v4.4.0",
+            "version": "v4.4.9",
             "source": {
                 "type": "git",
                 "url": "https://github.com/symfony/event-dispatcher.git",
-                "reference": "ab1c43e17fff802bef0a898f3bc088ac33b8e0e1"
-            },
-            "dist": {
-                "type": "zip",
-                "url": "https://api.github.com/repos/symfony/event-dispatcher/zipball/ab1c43e17fff802bef0a898f3bc088ac33b8e0e1",
-                "reference": "ab1c43e17fff802bef0a898f3bc088ac33b8e0e1",
-                "shasum": ""
-            },
-            "require": {
-                "php": "^7.1.3",
+                "reference": "a5370aaa7807c7a439b21386661ffccf3dff2866"
+            },
+            "dist": {
+                "type": "zip",
+                "url": "https://api.github.com/repos/symfony/event-dispatcher/zipball/a5370aaa7807c7a439b21386661ffccf3dff2866",
+                "reference": "a5370aaa7807c7a439b21386661ffccf3dff2866",
+                "shasum": ""
+            },
+            "require": {
+                "php": ">=7.1.3",
                 "symfony/event-dispatcher-contracts": "^1.1"
             },
             "conflict": {
@@ -140,7 +136,7 @@
             ],
             "description": "Symfony EventDispatcher Component",
             "homepage": "https://symfony.com",
-            "time": "2019-11-08T22:40:51+00:00"
+            "time": "2020-05-20T08:37:50+00:00"
         },
         {
             "name": "symfony/event-dispatcher-contracts",
@@ -202,16 +198,16 @@
         },
         {
             "name": "symfony/polyfill-ctype",
-            "version": "v1.12.0",
+            "version": "v1.17.0",
             "source": {
                 "type": "git",
                 "url": "https://github.com/symfony/polyfill-ctype.git",
-                "reference": "550ebaac289296ce228a706d0867afc34687e3f4"
-            },
-            "dist": {
-                "type": "zip",
-                "url": "https://api.github.com/repos/symfony/polyfill-ctype/zipball/550ebaac289296ce228a706d0867afc34687e3f4",
-                "reference": "550ebaac289296ce228a706d0867afc34687e3f4",
+                "reference": "e94c8b1bbe2bc77507a1056cdb06451c75b427f9"
+            },
+            "dist": {
+                "type": "zip",
+                "url": "https://api.github.com/repos/symfony/polyfill-ctype/zipball/e94c8b1bbe2bc77507a1056cdb06451c75b427f9",
+                "reference": "e94c8b1bbe2bc77507a1056cdb06451c75b427f9",
                 "shasum": ""
             },
             "require": {
@@ -223,7 +219,7 @@
             "type": "library",
             "extra": {
                 "branch-alias": {
-                    "dev-master": "1.12-dev"
+                    "dev-master": "1.17-dev"
                 }
             },
             "autoload": {
@@ -256,24 +252,24 @@
                 "polyfill",
                 "portable"
             ],
-            "time": "2019-08-06T08:03:45+00:00"
+            "time": "2020-05-12T16:14:59+00:00"
         },
         {
             "name": "symfony/yaml",
-            "version": "v4.4.0",
+            "version": "v4.4.9",
             "source": {
                 "type": "git",
                 "url": "https://github.com/symfony/yaml.git",
-                "reference": "76de473358fe802578a415d5bb43c296cf09d211"
-            },
-            "dist": {
-                "type": "zip",
-                "url": "https://api.github.com/repos/symfony/yaml/zipball/76de473358fe802578a415d5bb43c296cf09d211",
-                "reference": "76de473358fe802578a415d5bb43c296cf09d211",
-                "shasum": ""
-            },
-            "require": {
-                "php": "^7.1.3",
+                "reference": "c2d2cc66e892322cfcc03f8f12f8340dbd7a3f8a"
+            },
+            "dist": {
+                "type": "zip",
+                "url": "https://api.github.com/repos/symfony/yaml/zipball/c2d2cc66e892322cfcc03f8f12f8340dbd7a3f8a",
+                "reference": "c2d2cc66e892322cfcc03f8f12f8340dbd7a3f8a",
+                "shasum": ""
+            },
+            "require": {
+                "php": ">=7.1.3",
                 "symfony/polyfill-ctype": "~1.8"
             },
             "conflict": {
@@ -315,70 +311,26 @@
             ],
             "description": "Symfony Yaml Component",
             "homepage": "https://symfony.com",
-            "time": "2019-11-12T14:51:11+00:00"
+            "time": "2020-05-20T08:37:50+00:00"
         }
     ],
     "packages-dev": [
         {
-            "name": "composer/xdebug-handler",
-            "version": "1.4.0",
-            "source": {
-                "type": "git",
-                "url": "https://github.com/composer/xdebug-handler.git",
-                "reference": "cbe23383749496fe0f373345208b79568e4bc248"
-            },
-            "dist": {
-                "type": "zip",
-                "url": "https://api.github.com/repos/composer/xdebug-handler/zipball/cbe23383749496fe0f373345208b79568e4bc248",
-                "reference": "cbe23383749496fe0f373345208b79568e4bc248",
-                "shasum": ""
-            },
-            "require": {
-                "php": "^5.3.2 || ^7.0 || ^8.0",
-                "psr/log": "^1.0"
-            },
-            "require-dev": {
-                "phpunit/phpunit": "^4.8.35 || ^5.7 || 6.5 - 8"
-            },
-            "type": "library",
-            "autoload": {
-                "psr-4": {
-                    "Composer\\XdebugHandler\\": "src"
-                }
-            },
-            "notification-url": "https://packagist.org/downloads/",
-            "license": [
-                "MIT"
-            ],
-            "authors": [
-                {
-                    "name": "John Stevenson",
-                    "email": "john-stevenson@blueyonder.co.uk"
-                }
-            ],
-            "description": "Restarts a process without Xdebug.",
-            "keywords": [
-                "Xdebug",
-                "performance"
-            ],
-            "time": "2019-11-06T16:40:04+00:00"
-        },
-        {
             "name": "doctrine/instantiator",
-            "version": "1.3.0",
+            "version": "1.3.1",
             "source": {
                 "type": "git",
                 "url": "https://github.com/doctrine/instantiator.git",
-                "reference": "ae466f726242e637cebdd526a7d991b9433bacf1"
-            },
-            "dist": {
-                "type": "zip",
-                "url": "https://api.github.com/repos/doctrine/instantiator/zipball/ae466f726242e637cebdd526a7d991b9433bacf1",
-                "reference": "ae466f726242e637cebdd526a7d991b9433bacf1",
-                "shasum": ""
-            },
-            "require": {
-                "php": "^7.1"
+                "reference": "f350df0268e904597e3bd9c4685c53e0e333feea"
+            },
+            "dist": {
+                "type": "zip",
+                "url": "https://api.github.com/repos/doctrine/instantiator/zipball/f350df0268e904597e3bd9c4685c53e0e333feea",
+                "reference": "f350df0268e904597e3bd9c4685c53e0e333feea",
+                "shasum": ""
+            },
+            "require": {
+                "php": "^7.1 || ^8.0"
             },
             "require-dev": {
                 "doctrine/coding-standard": "^6.0",
@@ -417,58 +369,7 @@
                 "constructor",
                 "instantiate"
             ],
-            "time": "2019-10-21T16:45:58+00:00"
-        },
-        {
-            "name": "jean85/pretty-package-versions",
-            "version": "1.2",
-            "source": {
-                "type": "git",
-                "url": "https://github.com/Jean85/pretty-package-versions.git",
-                "reference": "75c7effcf3f77501d0e0caa75111aff4daa0dd48"
-            },
-            "dist": {
-                "type": "zip",
-                "url": "https://api.github.com/repos/Jean85/pretty-package-versions/zipball/75c7effcf3f77501d0e0caa75111aff4daa0dd48",
-                "reference": "75c7effcf3f77501d0e0caa75111aff4daa0dd48",
-                "shasum": ""
-            },
-            "require": {
-                "ocramius/package-versions": "^1.2.0",
-                "php": "^7.0"
-            },
-            "require-dev": {
-                "phpunit/phpunit": "^6.0"
-            },
-            "type": "library",
-            "extra": {
-                "branch-alias": {
-                    "dev-master": "1.x-dev"
-                }
-            },
-            "autoload": {
-                "psr-4": {
-                    "Jean85\\": "src/"
-                }
-            },
-            "notification-url": "https://packagist.org/downloads/",
-            "license": [
-                "MIT"
-            ],
-            "authors": [
-                {
-                    "name": "Alessandro Lai",
-                    "email": "alessandro.lai85@gmail.com"
-                }
-            ],
-            "description": "A wrapper for ocramius/package-versions to get pretty versions strings",
-            "keywords": [
-                "composer",
-                "package",
-                "release",
-                "versions"
-            ],
-            "time": "2018-06-13T13:22:40+00:00"
+            "time": "2020-05-29T17:27:14+00:00"
         },
         {
             "name": "mikey179/vfsstream",
@@ -476,21 +377,12 @@
             "source": {
                 "type": "git",
                 "url": "https://github.com/bovigo/vfsStream.git",
-<<<<<<< HEAD
                 "reference": "231c73783ebb7dd9ec77916c10037eff5a2b6efe"
             },
             "dist": {
                 "type": "zip",
                 "url": "https://api.github.com/repos/bovigo/vfsStream/zipball/231c73783ebb7dd9ec77916c10037eff5a2b6efe",
                 "reference": "231c73783ebb7dd9ec77916c10037eff5a2b6efe",
-=======
-                "reference": "d5fec95f541d4d71c4823bb5e30cf9b9e5b96145"
-            },
-            "dist": {
-                "type": "zip",
-                "url": "https://api.github.com/repos/bovigo/vfsStream/zipball/d5fec95f541d4d71c4823bb5e30cf9b9e5b96145",
-                "reference": "d5fec95f541d4d71c4823bb5e30cf9b9e5b96145",
->>>>>>> 267674dc
                 "shasum": ""
             },
             "require": {
@@ -527,16 +419,16 @@
         },
         {
             "name": "myclabs/deep-copy",
-            "version": "1.9.3",
+            "version": "1.9.5",
             "source": {
                 "type": "git",
                 "url": "https://github.com/myclabs/DeepCopy.git",
-                "reference": "007c053ae6f31bba39dfa19a7726f56e9763bbea"
-            },
-            "dist": {
-                "type": "zip",
-                "url": "https://api.github.com/repos/myclabs/DeepCopy/zipball/007c053ae6f31bba39dfa19a7726f56e9763bbea",
-                "reference": "007c053ae6f31bba39dfa19a7726f56e9763bbea",
+                "reference": "b2c28789e80a97badd14145fda39b545d83ca3ef"
+            },
+            "dist": {
+                "type": "zip",
+                "url": "https://api.github.com/repos/myclabs/DeepCopy/zipball/b2c28789e80a97badd14145fda39b545d83ca3ef",
+                "reference": "b2c28789e80a97badd14145fda39b545d83ca3ef",
                 "shasum": ""
             },
             "require": {
@@ -571,636 +463,7 @@
                 "object",
                 "object graph"
             ],
-            "time": "2019-08-09T12:45:53+00:00"
-        },
-        {
-            "name": "nette/bootstrap",
-            "version": "v3.0.1",
-            "source": {
-                "type": "git",
-                "url": "https://github.com/nette/bootstrap.git",
-                "reference": "b45a1e33b6a44beb307756522396551e5a9ff249"
-            },
-            "dist": {
-                "type": "zip",
-                "url": "https://api.github.com/repos/nette/bootstrap/zipball/b45a1e33b6a44beb307756522396551e5a9ff249",
-                "reference": "b45a1e33b6a44beb307756522396551e5a9ff249",
-                "shasum": ""
-            },
-            "require": {
-                "nette/di": "^3.0",
-                "nette/utils": "^3.0",
-                "php": ">=7.1"
-            },
-            "conflict": {
-                "tracy/tracy": "<2.6"
-            },
-            "require-dev": {
-                "latte/latte": "^2.2",
-                "nette/application": "^3.0",
-                "nette/caching": "^3.0",
-                "nette/database": "^3.0",
-                "nette/forms": "^3.0",
-                "nette/http": "^3.0",
-                "nette/mail": "^3.0",
-                "nette/robot-loader": "^3.0",
-                "nette/safe-stream": "^2.2",
-                "nette/security": "^3.0",
-                "nette/tester": "^2.0",
-                "tracy/tracy": "^2.6"
-            },
-            "suggest": {
-                "nette/robot-loader": "to use Configurator::createRobotLoader()",
-                "tracy/tracy": "to use Configurator::enableTracy()"
-            },
-            "type": "library",
-            "extra": {
-                "branch-alias": {
-                    "dev-master": "3.0-dev"
-                }
-            },
-            "autoload": {
-                "classmap": [
-                    "src/"
-                ]
-            },
-            "notification-url": "https://packagist.org/downloads/",
-            "license": [
-                "BSD-3-Clause",
-                "GPL-2.0",
-                "GPL-3.0"
-            ],
-            "authors": [
-                {
-                    "name": "David Grudl",
-                    "homepage": "https://davidgrudl.com"
-                },
-                {
-                    "name": "Nette Community",
-                    "homepage": "https://nette.org/contributors"
-                }
-            ],
-            "description": "🅱 Nette Bootstrap: the simple way to configure and bootstrap your Nette application.",
-            "homepage": "https://nette.org",
-            "keywords": [
-                "bootstrapping",
-                "configurator",
-                "nette"
-            ],
-            "time": "2019-09-30T08:19:38+00:00"
-        },
-        {
-            "name": "nette/di",
-            "version": "v3.0.1",
-            "source": {
-                "type": "git",
-                "url": "https://github.com/nette/di.git",
-                "reference": "4aff517a1c6bb5c36fa09733d4cea089f529de6d"
-            },
-            "dist": {
-                "type": "zip",
-                "url": "https://api.github.com/repos/nette/di/zipball/4aff517a1c6bb5c36fa09733d4cea089f529de6d",
-                "reference": "4aff517a1c6bb5c36fa09733d4cea089f529de6d",
-                "shasum": ""
-            },
-            "require": {
-                "ext-tokenizer": "*",
-                "nette/neon": "^3.0",
-                "nette/php-generator": "^3.2.2",
-                "nette/robot-loader": "^3.2",
-                "nette/schema": "^1.0",
-                "nette/utils": "^3.0",
-                "php": ">=7.1"
-            },
-            "conflict": {
-                "nette/bootstrap": "<3.0"
-            },
-            "require-dev": {
-                "nette/tester": "^2.2",
-                "tracy/tracy": "^2.3"
-            },
-            "type": "library",
-            "extra": {
-                "branch-alias": {
-                    "dev-master": "3.0-dev"
-                }
-            },
-            "autoload": {
-                "classmap": [
-                    "src/"
-                ],
-                "files": [
-                    "src/compatibility.php"
-                ]
-            },
-            "notification-url": "https://packagist.org/downloads/",
-            "license": [
-                "BSD-3-Clause",
-                "GPL-2.0",
-                "GPL-3.0"
-            ],
-            "authors": [
-                {
-                    "name": "David Grudl",
-                    "homepage": "https://davidgrudl.com"
-                },
-                {
-                    "name": "Nette Community",
-                    "homepage": "https://nette.org/contributors"
-                }
-            ],
-            "description": "💎 Nette Dependency Injection Container: Flexible, compiled and full-featured DIC with perfectly usable autowiring and support for all new PHP 7.1 features.",
-            "homepage": "https://nette.org",
-            "keywords": [
-                "compiled",
-                "di",
-                "dic",
-                "factory",
-                "ioc",
-                "nette",
-                "static"
-            ],
-            "time": "2019-08-07T12:11:33+00:00"
-        },
-        {
-            "name": "nette/finder",
-            "version": "v2.5.1",
-            "source": {
-                "type": "git",
-                "url": "https://github.com/nette/finder.git",
-                "reference": "14164e1ddd69e9c5f627ff82a10874b3f5bba5fe"
-            },
-            "dist": {
-                "type": "zip",
-                "url": "https://api.github.com/repos/nette/finder/zipball/14164e1ddd69e9c5f627ff82a10874b3f5bba5fe",
-                "reference": "14164e1ddd69e9c5f627ff82a10874b3f5bba5fe",
-                "shasum": ""
-            },
-            "require": {
-                "nette/utils": "^2.4 || ~3.0.0",
-                "php": ">=7.1"
-            },
-            "conflict": {
-                "nette/nette": "<2.2"
-            },
-            "require-dev": {
-                "nette/tester": "^2.0",
-                "tracy/tracy": "^2.3"
-            },
-            "type": "library",
-            "extra": {
-                "branch-alias": {
-                    "dev-master": "2.5-dev"
-                }
-            },
-            "autoload": {
-                "classmap": [
-                    "src/"
-                ]
-            },
-            "notification-url": "https://packagist.org/downloads/",
-            "license": [
-                "BSD-3-Clause",
-                "GPL-2.0",
-                "GPL-3.0"
-            ],
-            "authors": [
-                {
-                    "name": "David Grudl",
-                    "homepage": "https://davidgrudl.com"
-                },
-                {
-                    "name": "Nette Community",
-                    "homepage": "https://nette.org/contributors"
-                }
-            ],
-            "description": "🔍 Nette Finder: find files and directories with an intuitive API.",
-            "homepage": "https://nette.org",
-            "keywords": [
-                "filesystem",
-                "glob",
-                "iterator",
-                "nette"
-            ],
-            "time": "2019-07-11T18:02:17+00:00"
-        },
-        {
-            "name": "nette/neon",
-            "version": "v3.0.0",
-            "source": {
-                "type": "git",
-                "url": "https://github.com/nette/neon.git",
-                "reference": "cbff32059cbdd8720deccf9e9eace6ee516f02eb"
-            },
-            "dist": {
-                "type": "zip",
-                "url": "https://api.github.com/repos/nette/neon/zipball/cbff32059cbdd8720deccf9e9eace6ee516f02eb",
-                "reference": "cbff32059cbdd8720deccf9e9eace6ee516f02eb",
-                "shasum": ""
-            },
-            "require": {
-                "ext-iconv": "*",
-                "ext-json": "*",
-                "php": ">=7.0"
-            },
-            "require-dev": {
-                "nette/tester": "^2.0",
-                "tracy/tracy": "^2.3"
-            },
-            "type": "library",
-            "extra": {
-                "branch-alias": {
-                    "dev-master": "3.0-dev"
-                }
-            },
-            "autoload": {
-                "classmap": [
-                    "src/"
-                ]
-            },
-            "notification-url": "https://packagist.org/downloads/",
-            "license": [
-                "BSD-3-Clause",
-                "GPL-2.0",
-                "GPL-3.0"
-            ],
-            "authors": [
-                {
-                    "name": "David Grudl",
-                    "homepage": "https://davidgrudl.com"
-                },
-                {
-                    "name": "Nette Community",
-                    "homepage": "https://nette.org/contributors"
-                }
-            ],
-            "description": "? Nette NEON: encodes and decodes NEON file format.",
-            "homepage": "http://ne-on.org",
-            "keywords": [
-                "export",
-                "import",
-                "neon",
-                "nette",
-                "yaml"
-            ],
-            "time": "2019-02-05T21:30:40+00:00"
-        },
-        {
-            "name": "nette/php-generator",
-            "version": "v3.3.1",
-            "source": {
-                "type": "git",
-                "url": "https://github.com/nette/php-generator.git",
-                "reference": "4240fd7adf499138c07b814ef9b9a6df9f6d7187"
-            },
-            "dist": {
-                "type": "zip",
-                "url": "https://api.github.com/repos/nette/php-generator/zipball/4240fd7adf499138c07b814ef9b9a6df9f6d7187",
-                "reference": "4240fd7adf499138c07b814ef9b9a6df9f6d7187",
-                "shasum": ""
-            },
-            "require": {
-                "nette/utils": "^2.4.2 || ~3.0.0",
-                "php": ">=7.1"
-            },
-            "require-dev": {
-                "nette/tester": "^2.0",
-                "tracy/tracy": "^2.3"
-            },
-            "type": "library",
-            "extra": {
-                "branch-alias": {
-                    "dev-master": "3.3-dev"
-                }
-            },
-            "autoload": {
-                "classmap": [
-                    "src/"
-                ]
-            },
-            "notification-url": "https://packagist.org/downloads/",
-            "license": [
-                "BSD-3-Clause",
-                "GPL-2.0",
-                "GPL-3.0"
-            ],
-            "authors": [
-                {
-                    "name": "David Grudl",
-                    "homepage": "https://davidgrudl.com"
-                },
-                {
-                    "name": "Nette Community",
-                    "homepage": "https://nette.org/contributors"
-                }
-            ],
-            "description": "🐘 Nette PHP Generator: generates neat PHP code for you. Supports new PHP 7.3 features.",
-            "homepage": "https://nette.org",
-            "keywords": [
-                "code",
-                "nette",
-                "php",
-                "scaffolding"
-            ],
-            "time": "2019-11-22T11:12:11+00:00"
-        },
-        {
-            "name": "nette/robot-loader",
-            "version": "v3.2.0",
-            "source": {
-                "type": "git",
-                "url": "https://github.com/nette/robot-loader.git",
-                "reference": "0712a0e39ae7956d6a94c0ab6ad41aa842544b5c"
-            },
-            "dist": {
-                "type": "zip",
-                "url": "https://api.github.com/repos/nette/robot-loader/zipball/0712a0e39ae7956d6a94c0ab6ad41aa842544b5c",
-                "reference": "0712a0e39ae7956d6a94c0ab6ad41aa842544b5c",
-                "shasum": ""
-            },
-            "require": {
-                "ext-tokenizer": "*",
-                "nette/finder": "^2.5",
-                "nette/utils": "^3.0",
-                "php": ">=7.1"
-            },
-            "require-dev": {
-                "nette/tester": "^2.0",
-                "tracy/tracy": "^2.3"
-            },
-            "type": "library",
-            "extra": {
-                "branch-alias": {
-                    "dev-master": "3.2-dev"
-                }
-            },
-            "autoload": {
-                "classmap": [
-                    "src/"
-                ]
-            },
-            "notification-url": "https://packagist.org/downloads/",
-            "license": [
-                "BSD-3-Clause",
-                "GPL-2.0",
-                "GPL-3.0"
-            ],
-            "authors": [
-                {
-                    "name": "David Grudl",
-                    "homepage": "https://davidgrudl.com"
-                },
-                {
-                    "name": "Nette Community",
-                    "homepage": "https://nette.org/contributors"
-                }
-            ],
-            "description": "? Nette RobotLoader: high performance and comfortable autoloader that will search and autoload classes within your application.",
-            "homepage": "https://nette.org",
-            "keywords": [
-                "autoload",
-                "class",
-                "interface",
-                "nette",
-                "trait"
-            ],
-            "time": "2019-03-08T21:57:24+00:00"
-        },
-        {
-            "name": "nette/schema",
-            "version": "v1.0.1",
-            "source": {
-                "type": "git",
-                "url": "https://github.com/nette/schema.git",
-                "reference": "337117df1dade22e2ba1fdc4a4b832c1e9b06b76"
-            },
-            "dist": {
-                "type": "zip",
-                "url": "https://api.github.com/repos/nette/schema/zipball/337117df1dade22e2ba1fdc4a4b832c1e9b06b76",
-                "reference": "337117df1dade22e2ba1fdc4a4b832c1e9b06b76",
-                "shasum": ""
-            },
-            "require": {
-                "nette/utils": "^3.0.1",
-                "php": ">=7.1"
-            },
-            "require-dev": {
-                "nette/tester": "^2.2",
-                "tracy/tracy": "^2.3"
-            },
-            "type": "library",
-            "extra": {
-                "branch-alias": {
-                    "dev-master": "1.0-dev"
-                }
-            },
-            "autoload": {
-                "classmap": [
-                    "src/"
-                ]
-            },
-            "notification-url": "https://packagist.org/downloads/",
-            "license": [
-                "BSD-3-Clause",
-                "GPL-2.0",
-                "GPL-3.0"
-            ],
-            "authors": [
-                {
-                    "name": "David Grudl",
-                    "homepage": "https://davidgrudl.com"
-                },
-                {
-                    "name": "Nette Community",
-                    "homepage": "https://nette.org/contributors"
-                }
-            ],
-            "description": "📐 Nette Schema: validating data structures against a given Schema.",
-            "homepage": "https://nette.org",
-            "keywords": [
-                "config",
-                "nette"
-            ],
-            "time": "2019-10-31T20:52:19+00:00"
-        },
-        {
-            "name": "nette/utils",
-            "version": "v3.0.2",
-            "source": {
-                "type": "git",
-                "url": "https://github.com/nette/utils.git",
-                "reference": "c133e18c922dcf3ad07673077d92d92cef25a148"
-            },
-            "dist": {
-                "type": "zip",
-                "url": "https://api.github.com/repos/nette/utils/zipball/c133e18c922dcf3ad07673077d92d92cef25a148",
-                "reference": "c133e18c922dcf3ad07673077d92d92cef25a148",
-                "shasum": ""
-            },
-            "require": {
-                "php": ">=7.1"
-            },
-            "require-dev": {
-                "nette/tester": "~2.0",
-                "tracy/tracy": "^2.3"
-            },
-            "suggest": {
-                "ext-gd": "to use Image",
-                "ext-iconv": "to use Strings::webalize() and toAscii()",
-                "ext-intl": "to use Strings::webalize(), toAscii(), normalize() and compare()",
-                "ext-json": "to use Nette\\Utils\\Json",
-                "ext-mbstring": "to use Strings::lower() etc...",
-                "ext-tokenizer": "to use Nette\\Utils\\Reflection::getUseStatements()",
-                "ext-xml": "to use Strings::length() etc. when mbstring is not available"
-            },
-            "type": "library",
-            "extra": {
-                "branch-alias": {
-                    "dev-master": "3.0-dev"
-                }
-            },
-            "autoload": {
-                "classmap": [
-                    "src/"
-                ]
-            },
-            "notification-url": "https://packagist.org/downloads/",
-            "license": [
-                "BSD-3-Clause",
-                "GPL-2.0",
-                "GPL-3.0"
-            ],
-            "authors": [
-                {
-                    "name": "David Grudl",
-                    "homepage": "https://davidgrudl.com"
-                },
-                {
-                    "name": "Nette Community",
-                    "homepage": "https://nette.org/contributors"
-                }
-            ],
-            "description": "🛠 Nette Utils: lightweight utilities for string & array manipulation, image handling, safe JSON encoding/decoding, validation, slug or strong password generating etc.",
-            "homepage": "https://nette.org",
-            "keywords": [
-                "array",
-                "core",
-                "datetime",
-                "images",
-                "json",
-                "nette",
-                "paginator",
-                "password",
-                "slugify",
-                "string",
-                "unicode",
-                "utf-8",
-                "utility",
-                "validation"
-            ],
-            "time": "2019-10-21T20:40:16+00:00"
-        },
-        {
-            "name": "nikic/php-parser",
-            "version": "v4.3.0",
-            "source": {
-                "type": "git",
-                "url": "https://github.com/nikic/PHP-Parser.git",
-                "reference": "9a9981c347c5c49d6dfe5cf826bb882b824080dc"
-            },
-            "dist": {
-                "type": "zip",
-                "url": "https://api.github.com/repos/nikic/PHP-Parser/zipball/9a9981c347c5c49d6dfe5cf826bb882b824080dc",
-                "reference": "9a9981c347c5c49d6dfe5cf826bb882b824080dc",
-                "shasum": ""
-            },
-            "require": {
-                "ext-tokenizer": "*",
-                "php": ">=7.0"
-            },
-            "require-dev": {
-                "ircmaxell/php-yacc": "0.0.5",
-                "phpunit/phpunit": "^6.5 || ^7.0 || ^8.0"
-            },
-            "bin": [
-                "bin/php-parse"
-            ],
-            "type": "library",
-            "extra": {
-                "branch-alias": {
-                    "dev-master": "4.3-dev"
-                }
-            },
-            "autoload": {
-                "psr-4": {
-                    "PhpParser\\": "lib/PhpParser"
-                }
-            },
-            "notification-url": "https://packagist.org/downloads/",
-            "license": [
-                "BSD-3-Clause"
-            ],
-            "authors": [
-                {
-                    "name": "Nikita Popov"
-                }
-            ],
-            "description": "A PHP parser written in PHP",
-            "keywords": [
-                "parser",
-                "php"
-            ],
-            "time": "2019-11-08T13:50:10+00:00"
-        },
-        {
-            "name": "ocramius/package-versions",
-            "version": "1.4.2",
-            "source": {
-                "type": "git",
-                "url": "https://github.com/Ocramius/PackageVersions.git",
-                "reference": "44af6f3a2e2e04f2af46bcb302ad9600cba41c7d"
-            },
-            "dist": {
-                "type": "zip",
-                "url": "https://api.github.com/repos/Ocramius/PackageVersions/zipball/44af6f3a2e2e04f2af46bcb302ad9600cba41c7d",
-                "reference": "44af6f3a2e2e04f2af46bcb302ad9600cba41c7d",
-                "shasum": ""
-            },
-            "require": {
-                "composer-plugin-api": "^1.0.0",
-                "php": "^7.1.0"
-            },
-            "require-dev": {
-                "composer/composer": "^1.6.3",
-                "doctrine/coding-standard": "^5.0.1",
-                "ext-zip": "*",
-                "infection/infection": "^0.7.1",
-                "phpunit/phpunit": "^7.5.17"
-            },
-            "type": "composer-plugin",
-            "extra": {
-                "class": "PackageVersions\\Installer",
-                "branch-alias": {
-                    "dev-master": "2.0.x-dev"
-                }
-            },
-            "autoload": {
-                "psr-4": {
-                    "PackageVersions\\": "src/PackageVersions"
-                }
-            },
-            "notification-url": "https://packagist.org/downloads/",
-            "license": [
-                "MIT"
-            ],
-            "authors": [
-                {
-                    "name": "Marco Pivetta",
-                    "email": "ocramius@gmail.com"
-                }
-            ],
-            "description": "Composer plugin that provides efficient querying for installed package versions (no runtime IO)",
-            "time": "2019-11-15T16:17:10+00:00"
+            "time": "2020-01-17T21:11:47+00:00"
         },
         {
             "name": "phar-io/manifest",
@@ -1287,18 +550,18 @@
             "authors": [
                 {
                     "name": "Arne Blankerts",
-                    "role": "Developer",
-                    "email": "arne@blankerts.de"
+                    "email": "arne@blankerts.de",
+                    "role": "Developer"
                 },
                 {
                     "name": "Sebastian Heuer",
-                    "role": "Developer",
-                    "email": "sebastian@phpeople.de"
+                    "email": "sebastian@phpeople.de",
+                    "role": "Developer"
                 },
                 {
                     "name": "Sebastian Bergmann",
-                    "role": "Developer",
-                    "email": "sebastian@phpunit.de"
+                    "email": "sebastian@phpunit.de",
+                    "role": "Developer"
                 }
             ],
             "description": "Library for handling version information and constraints",
@@ -1306,23 +569,20 @@
         },
         {
             "name": "phpdocumentor/reflection-common",
-            "version": "2.0.0",
+            "version": "2.1.0",
             "source": {
                 "type": "git",
                 "url": "https://github.com/phpDocumentor/ReflectionCommon.git",
-                "reference": "63a995caa1ca9e5590304cd845c15ad6d482a62a"
-            },
-            "dist": {
-                "type": "zip",
-                "url": "https://api.github.com/repos/phpDocumentor/ReflectionCommon/zipball/63a995caa1ca9e5590304cd845c15ad6d482a62a",
-                "reference": "63a995caa1ca9e5590304cd845c15ad6d482a62a",
+                "reference": "6568f4687e5b41b054365f9ae03fcb1ed5f2069b"
+            },
+            "dist": {
+                "type": "zip",
+                "url": "https://api.github.com/repos/phpDocumentor/ReflectionCommon/zipball/6568f4687e5b41b054365f9ae03fcb1ed5f2069b",
+                "reference": "6568f4687e5b41b054365f9ae03fcb1ed5f2069b",
                 "shasum": ""
             },
             "require": {
                 "php": ">=7.1"
-            },
-            "require-dev": {
-                "phpunit/phpunit": "~6"
             },
             "type": "library",
             "extra": {
@@ -1354,44 +614,42 @@
                 "reflection",
                 "static analysis"
             ],
-            "time": "2018-08-07T13:53:10+00:00"
+            "time": "2020-04-27T09:25:28+00:00"
         },
         {
             "name": "phpdocumentor/reflection-docblock",
-            "version": "4.3.2",
+            "version": "5.1.0",
             "source": {
                 "type": "git",
                 "url": "https://github.com/phpDocumentor/ReflectionDocBlock.git",
-                "reference": "b83ff7cfcfee7827e1e78b637a5904fe6a96698e"
-            },
-            "dist": {
-                "type": "zip",
-                "url": "https://api.github.com/repos/phpDocumentor/ReflectionDocBlock/zipball/b83ff7cfcfee7827e1e78b637a5904fe6a96698e",
-                "reference": "b83ff7cfcfee7827e1e78b637a5904fe6a96698e",
-                "shasum": ""
-            },
-            "require": {
-                "php": "^7.0",
-                "phpdocumentor/reflection-common": "^1.0.0 || ^2.0.0",
-                "phpdocumentor/type-resolver": "~0.4 || ^1.0.0",
-                "webmozart/assert": "^1.0"
-            },
-            "require-dev": {
-                "doctrine/instantiator": "^1.0.5",
-                "mockery/mockery": "^1.0",
-                "phpunit/phpunit": "^6.4"
-            },
-            "type": "library",
-            "extra": {
-                "branch-alias": {
-                    "dev-master": "4.x-dev"
+                "reference": "cd72d394ca794d3466a3b2fc09d5a6c1dc86b47e"
+            },
+            "dist": {
+                "type": "zip",
+                "url": "https://api.github.com/repos/phpDocumentor/ReflectionDocBlock/zipball/cd72d394ca794d3466a3b2fc09d5a6c1dc86b47e",
+                "reference": "cd72d394ca794d3466a3b2fc09d5a6c1dc86b47e",
+                "shasum": ""
+            },
+            "require": {
+                "ext-filter": "^7.1",
+                "php": "^7.2",
+                "phpdocumentor/reflection-common": "^2.0",
+                "phpdocumentor/type-resolver": "^1.0",
+                "webmozart/assert": "^1"
+            },
+            "require-dev": {
+                "doctrine/instantiator": "^1",
+                "mockery/mockery": "^1"
+            },
+            "type": "library",
+            "extra": {
+                "branch-alias": {
+                    "dev-master": "5.x-dev"
                 }
             },
             "autoload": {
                 "psr-4": {
-                    "phpDocumentor\\Reflection\\": [
-                        "src/"
-                    ]
+                    "phpDocumentor\\Reflection\\": "src"
                 }
             },
             "notification-url": "https://packagist.org/downloads/",
@@ -1402,33 +660,36 @@
                 {
                     "name": "Mike van Riel",
                     "email": "me@mikevanriel.com"
+                },
+                {
+                    "name": "Jaap van Otterdijk",
+                    "email": "account@ijaap.nl"
                 }
             ],
             "description": "With this component, a library can provide support for annotations via DocBlocks or otherwise retrieve information that is embedded in a DocBlock.",
-            "time": "2019-09-12T14:27:41+00:00"
+            "time": "2020-02-22T12:28:44+00:00"
         },
         {
             "name": "phpdocumentor/type-resolver",
-            "version": "1.0.1",
+            "version": "1.1.0",
             "source": {
                 "type": "git",
                 "url": "https://github.com/phpDocumentor/TypeResolver.git",
-                "reference": "2e32a6d48972b2c1976ed5d8967145b6cec4a4a9"
-            },
-            "dist": {
-                "type": "zip",
-                "url": "https://api.github.com/repos/phpDocumentor/TypeResolver/zipball/2e32a6d48972b2c1976ed5d8967145b6cec4a4a9",
-                "reference": "2e32a6d48972b2c1976ed5d8967145b6cec4a4a9",
-                "shasum": ""
-            },
-            "require": {
-                "php": "^7.1",
+                "reference": "7462d5f123dfc080dfdf26897032a6513644fc95"
+            },
+            "dist": {
+                "type": "zip",
+                "url": "https://api.github.com/repos/phpDocumentor/TypeResolver/zipball/7462d5f123dfc080dfdf26897032a6513644fc95",
+                "reference": "7462d5f123dfc080dfdf26897032a6513644fc95",
+                "shasum": ""
+            },
+            "require": {
+                "php": "^7.2",
                 "phpdocumentor/reflection-common": "^2.0"
             },
             "require-dev": {
-                "ext-tokenizer": "^7.1",
-                "mockery/mockery": "~1",
-                "phpunit/phpunit": "^7.0"
+                "ext-tokenizer": "^7.2",
+                "mockery/mockery": "~1"
             },
             "type": "library",
             "extra": {
@@ -1452,37 +713,37 @@
                 }
             ],
             "description": "A PSR-5 based resolver of Class names, Types and Structural Element Names",
-            "time": "2019-08-22T18:11:29+00:00"
+            "time": "2020-02-18T18:59:58+00:00"
         },
         {
             "name": "phpspec/prophecy",
-            "version": "1.9.0",
+            "version": "v1.10.3",
             "source": {
                 "type": "git",
                 "url": "https://github.com/phpspec/prophecy.git",
-                "reference": "f6811d96d97bdf400077a0cc100ae56aa32b9203"
-            },
-            "dist": {
-                "type": "zip",
-                "url": "https://api.github.com/repos/phpspec/prophecy/zipball/f6811d96d97bdf400077a0cc100ae56aa32b9203",
-                "reference": "f6811d96d97bdf400077a0cc100ae56aa32b9203",
+                "reference": "451c3cd1418cf640de218914901e51b064abb093"
+            },
+            "dist": {
+                "type": "zip",
+                "url": "https://api.github.com/repos/phpspec/prophecy/zipball/451c3cd1418cf640de218914901e51b064abb093",
+                "reference": "451c3cd1418cf640de218914901e51b064abb093",
                 "shasum": ""
             },
             "require": {
                 "doctrine/instantiator": "^1.0.2",
                 "php": "^5.3|^7.0",
                 "phpdocumentor/reflection-docblock": "^2.0|^3.0.2|^4.0|^5.0",
-                "sebastian/comparator": "^1.1|^2.0|^3.0",
-                "sebastian/recursion-context": "^1.0|^2.0|^3.0"
-            },
-            "require-dev": {
-                "phpspec/phpspec": "^2.5|^3.2",
+                "sebastian/comparator": "^1.2.3|^2.0|^3.0|^4.0",
+                "sebastian/recursion-context": "^1.0|^2.0|^3.0|^4.0"
+            },
+            "require-dev": {
+                "phpspec/phpspec": "^2.5 || ^3.2",
                 "phpunit/phpunit": "^4.8.35 || ^5.7 || ^6.5 || ^7.1"
             },
             "type": "library",
             "extra": {
                 "branch-alias": {
-                    "dev-master": "1.8.x-dev"
+                    "dev-master": "1.10.x-dev"
                 }
             },
             "autoload": {
@@ -1515,162 +776,89 @@
                 "spy",
                 "stub"
             ],
-            "time": "2019-10-03T11:07:50+00:00"
-        },
-        {
-            "name": "phpstan/phpdoc-parser",
-            "version": "0.3.5",
-            "source": {
-                "type": "git",
-                "url": "https://github.com/phpstan/phpdoc-parser.git",
-                "reference": "8c4ef2aefd9788238897b678a985e1d5c8df6db4"
-            },
-            "dist": {
-                "type": "zip",
-                "url": "https://api.github.com/repos/phpstan/phpdoc-parser/zipball/8c4ef2aefd9788238897b678a985e1d5c8df6db4",
-                "reference": "8c4ef2aefd9788238897b678a985e1d5c8df6db4",
-                "shasum": ""
-            },
-            "require": {
-                "php": "~7.1"
-            },
-            "require-dev": {
-                "consistence/coding-standard": "^3.5",
-                "jakub-onderka/php-parallel-lint": "^0.9.2",
-                "phing/phing": "^2.16.0",
-                "phpstan/phpstan": "^0.10",
-                "phpunit/phpunit": "^6.3",
-                "slevomat/coding-standard": "^4.7.2",
-                "squizlabs/php_codesniffer": "^3.3.2",
-                "symfony/process": "^3.4 || ^4.0"
-            },
-            "type": "library",
-            "extra": {
-                "branch-alias": {
-                    "dev-master": "0.3-dev"
-                }
-            },
-            "autoload": {
-                "psr-4": {
-                    "PHPStan\\PhpDocParser\\": [
-                        "src/"
-                    ]
-                }
+            "time": "2020-03-05T15:02:03+00:00"
+        },
+        {
+            "name": "phpstan/phpstan",
+            "version": "0.12.25",
+            "source": {
+                "type": "git",
+                "url": "https://github.com/phpstan/phpstan.git",
+                "reference": "9619551d68b2d4c0d681a8df73f3c847c798ee64"
+            },
+            "dist": {
+                "type": "zip",
+                "url": "https://api.github.com/repos/phpstan/phpstan/zipball/9619551d68b2d4c0d681a8df73f3c847c798ee64",
+                "reference": "9619551d68b2d4c0d681a8df73f3c847c798ee64",
+                "shasum": ""
+            },
+            "require": {
+                "php": "^7.1"
+            },
+            "conflict": {
+                "phpstan/phpstan-shim": "*"
+            },
+            "bin": [
+                "phpstan",
+                "phpstan.phar"
+            ],
+            "type": "library",
+            "extra": {
+                "branch-alias": {
+                    "dev-master": "0.12-dev"
+                }
+            },
+            "autoload": {
+                "files": [
+                    "bootstrap.php"
+                ]
             },
             "notification-url": "https://packagist.org/downloads/",
             "license": [
                 "MIT"
             ],
-            "description": "PHPDoc parser with support for nullable, intersection and generic types",
-            "time": "2019-06-07T19:13:52+00:00"
-        },
-        {
-            "name": "phpstan/phpstan",
-            "version": "0.10.8",
-            "source": {
-                "type": "git",
-                "url": "https://github.com/phpstan/phpstan.git",
-                "reference": "4f828460a0276180da76c670a0a6e592e7c38b71"
-            },
-            "dist": {
-                "type": "zip",
-                "url": "https://api.github.com/repos/phpstan/phpstan/zipball/4f828460a0276180da76c670a0a6e592e7c38b71",
-                "reference": "4f828460a0276180da76c670a0a6e592e7c38b71",
-                "shasum": ""
-            },
-            "require": {
-                "composer/xdebug-handler": "^1.3.0",
-                "jean85/pretty-package-versions": "^1.0.3",
-                "nette/bootstrap": "^2.4 || ^3.0",
-                "nette/di": "^2.4.7 || ^3.0",
-                "nette/robot-loader": "^3.0.1",
-                "nette/utils": "^2.4.5 || ^3.0",
-                "nikic/php-parser": "^4.0.2",
+            "description": "PHPStan - PHP Static Analysis Tool",
+            "time": "2020-05-10T20:36:16+00:00"
+        },
+        {
+            "name": "phpstan/phpstan-beberlei-assert",
+            "version": "0.12.2",
+            "source": {
+                "type": "git",
+                "url": "https://github.com/phpstan/phpstan-beberlei-assert.git",
+                "reference": "c13141d2548ded3724a56ff0f7df37384187a149"
+            },
+            "dist": {
+                "type": "zip",
+                "url": "https://api.github.com/repos/phpstan/phpstan-beberlei-assert/zipball/c13141d2548ded3724a56ff0f7df37384187a149",
+                "reference": "c13141d2548ded3724a56ff0f7df37384187a149",
+                "shasum": ""
+            },
+            "require": {
                 "php": "~7.1",
-                "phpstan/phpdoc-parser": "^0.3",
-                "symfony/console": "~3.2 || ~4.0",
-                "symfony/finder": "~3.2 || ~4.0"
-            },
-            "conflict": {
-                "symfony/console": "3.4.16 || 4.1.5"
-            },
-            "require-dev": {
-                "brianium/paratest": "^2.0",
-                "consistence/coding-standard": "^3.5",
-                "dealerdirect/phpcodesniffer-composer-installer": "^0.4.4",
-                "ext-gd": "*",
-                "ext-intl": "*",
-                "ext-mysqli": "*",
-                "ext-zip": "*",
-                "jakub-onderka/php-parallel-lint": "^1.0",
-                "localheinz/composer-normalize": "~0.9.0",
-                "phing/phing": "^2.16.0",
-                "phpstan/phpstan-deprecation-rules": "^0.10.2",
-                "phpstan/phpstan-php-parser": "^0.10",
-                "phpstan/phpstan-phpunit": "^0.10",
-                "phpstan/phpstan-strict-rules": "^0.10",
-                "phpunit/phpunit": "^7.0",
-                "slevomat/coding-standard": "^4.7.2",
-                "squizlabs/php_codesniffer": "^3.3.2"
-            },
-            "bin": [
-                "bin/phpstan"
-            ],
-            "type": "library",
-            "extra": {
-                "branch-alias": {
-                    "dev-master": "0.10-dev"
-                }
-            },
-            "autoload": {
-                "psr-4": {
-                    "PHPStan\\": [
-                        "src/",
-                        "build/PHPStan"
-                    ]
-                }
-            },
-            "notification-url": "https://packagist.org/downloads/",
-            "license": [
-                "MIT"
-            ],
-            "description": "PHPStan - PHP Static Analysis Tool",
-            "time": "2019-01-08T09:51:19+00:00"
-        },
-        {
-            "name": "phpstan/phpstan-beberlei-assert",
-            "version": "0.10",
-            "source": {
-                "type": "git",
-                "url": "https://github.com/phpstan/phpstan-beberlei-assert.git",
-                "reference": "612836107af207a89974758ad1cb6ea0430d18a6"
-            },
-            "dist": {
-                "type": "zip",
-                "url": "https://api.github.com/repos/phpstan/phpstan-beberlei-assert/zipball/612836107af207a89974758ad1cb6ea0430d18a6",
-                "reference": "612836107af207a89974758ad1cb6ea0430d18a6",
-                "shasum": ""
-            },
-            "require": {
-                "nikic/php-parser": "^4.0",
-                "php": "~7.1",
-                "phpstan/phpstan": "^0.10"
+                "phpstan/phpstan": "^0.12.3"
             },
             "require-dev": {
                 "beberlei/assert": "^2.9.5",
                 "consistence/coding-standard": "^3.0.1",
                 "dealerdirect/phpcodesniffer-composer-installer": "^0.4.4",
+                "ergebnis/composer-normalize": "^2.0.2",
                 "jakub-onderka/php-parallel-lint": "^1.0",
                 "phing/phing": "^2.16.0",
-                "phpstan/phpstan-phpunit": "^0.10",
-                "phpstan/phpstan-strict-rules": "^0.10",
-                "phpunit/phpunit": "^7.1.3",
+                "phpstan/phpstan-phpunit": "^0.12.3",
+                "phpstan/phpstan-strict-rules": "^0.12",
+                "phpunit/phpunit": "^7.5.18",
                 "slevomat/coding-standard": "^4.5.2"
             },
-            "type": "library",
-            "extra": {
-                "branch-alias": {
-                    "dev-master": "0.10-dev"
+            "type": "phpstan-extension",
+            "extra": {
+                "branch-alias": {
+                    "dev-master": "0.12-dev"
+                },
+                "phpstan": {
+                    "includes": [
+                        "extension.neon"
+                    ]
                 }
             },
             "autoload": {
@@ -1683,7 +871,7 @@
                 "MIT"
             ],
             "description": "PHPStan beberlei/assert extension",
-            "time": "2018-06-23T17:18:41+00:00"
+            "time": "2020-01-03T10:02:05+00:00"
         },
         {
             "name": "phpunit/php-code-coverage",
@@ -1735,8 +923,8 @@
             "authors": [
                 {
                     "name": "Sebastian Bergmann",
-                    "role": "lead",
-                    "email": "sebastian@phpunit.de"
+                    "email": "sebastian@phpunit.de",
+                    "role": "lead"
                 }
             ],
             "description": "Library that provides collection, processing, and rendering functionality for PHP code coverage information.",
@@ -1786,8 +974,8 @@
             "authors": [
                 {
                     "name": "Sebastian Bergmann",
-                    "role": "lead",
-                    "email": "sebastian@phpunit.de"
+                    "email": "sebastian@phpunit.de",
+                    "role": "lead"
                 }
             ],
             "description": "FilterIterator implementation that filters files based on a list of suffixes.",
@@ -1877,8 +1065,8 @@
             "authors": [
                 {
                     "name": "Sebastian Bergmann",
-                    "role": "lead",
-                    "email": "sebastian@phpunit.de"
+                    "email": "sebastian@phpunit.de",
+                    "role": "lead"
                 }
             ],
             "description": "Utility class for timing",
@@ -1939,16 +1127,16 @@
         },
         {
             "name": "phpunit/phpunit",
-            "version": "7.5.17",
+            "version": "7.5.20",
             "source": {
                 "type": "git",
                 "url": "https://github.com/sebastianbergmann/phpunit.git",
-                "reference": "4c92a15296e58191a4cd74cff3b34fc8e374174a"
-            },
-            "dist": {
-                "type": "zip",
-                "url": "https://api.github.com/repos/sebastianbergmann/phpunit/zipball/4c92a15296e58191a4cd74cff3b34fc8e374174a",
-                "reference": "4c92a15296e58191a4cd74cff3b34fc8e374174a",
+                "reference": "9467db479d1b0487c99733bb1e7944d32deded2c"
+            },
+            "dist": {
+                "type": "zip",
+                "url": "https://api.github.com/repos/sebastianbergmann/phpunit/zipball/9467db479d1b0487c99733bb1e7944d32deded2c",
+                "reference": "9467db479d1b0487c99733bb1e7944d32deded2c",
                 "shasum": ""
             },
             "require": {
@@ -2019,103 +1207,7 @@
                 "testing",
                 "xunit"
             ],
-            "time": "2019-10-28T10:37:36+00:00"
-        },
-        {
-            "name": "psr/container",
-            "version": "1.0.0",
-            "source": {
-                "type": "git",
-                "url": "https://github.com/php-fig/container.git",
-                "reference": "b7ce3b176482dbbc1245ebf52b181af44c2cf55f"
-            },
-            "dist": {
-                "type": "zip",
-                "url": "https://api.github.com/repos/php-fig/container/zipball/b7ce3b176482dbbc1245ebf52b181af44c2cf55f",
-                "reference": "b7ce3b176482dbbc1245ebf52b181af44c2cf55f",
-                "shasum": ""
-            },
-            "require": {
-                "php": ">=5.3.0"
-            },
-            "type": "library",
-            "extra": {
-                "branch-alias": {
-                    "dev-master": "1.0.x-dev"
-                }
-            },
-            "autoload": {
-                "psr-4": {
-                    "Psr\\Container\\": "src/"
-                }
-            },
-            "notification-url": "https://packagist.org/downloads/",
-            "license": [
-                "MIT"
-            ],
-            "authors": [
-                {
-                    "name": "PHP-FIG",
-                    "homepage": "http://www.php-fig.org/"
-                }
-            ],
-            "description": "Common Container Interface (PHP FIG PSR-11)",
-            "homepage": "https://github.com/php-fig/container",
-            "keywords": [
-                "PSR-11",
-                "container",
-                "container-interface",
-                "container-interop",
-                "psr"
-            ],
-            "time": "2017-02-14T16:28:37+00:00"
-        },
-        {
-            "name": "psr/log",
-            "version": "1.1.2",
-            "source": {
-                "type": "git",
-                "url": "https://github.com/php-fig/log.git",
-                "reference": "446d54b4cb6bf489fc9d75f55843658e6f25d801"
-            },
-            "dist": {
-                "type": "zip",
-                "url": "https://api.github.com/repos/php-fig/log/zipball/446d54b4cb6bf489fc9d75f55843658e6f25d801",
-                "reference": "446d54b4cb6bf489fc9d75f55843658e6f25d801",
-                "shasum": ""
-            },
-            "require": {
-                "php": ">=5.3.0"
-            },
-            "type": "library",
-            "extra": {
-                "branch-alias": {
-                    "dev-master": "1.1.x-dev"
-                }
-            },
-            "autoload": {
-                "psr-4": {
-                    "Psr\\Log\\": "Psr/Log/"
-                }
-            },
-            "notification-url": "https://packagist.org/downloads/",
-            "license": [
-                "MIT"
-            ],
-            "authors": [
-                {
-                    "name": "PHP-FIG",
-                    "homepage": "http://www.php-fig.org/"
-                }
-            ],
-            "description": "Common interface for logging libraries",
-            "homepage": "https://github.com/php-fig/log",
-            "keywords": [
-                "log",
-                "psr",
-                "psr-3"
-            ],
-            "time": "2019-11-01T11:05:21+00:00"
+            "time": "2020-01-08T08:45:45+00:00"
         },
         {
             "name": "sebastian/code-unit-reverse-lookup",
@@ -2535,7 +1627,6 @@
             "license": [
                 "BSD-3-Clause"
             ],
-<<<<<<< HEAD
             "authors": [
                 {
                     "name": "Sebastian Bergmann",
@@ -2545,10 +1636,6 @@
             "description": "Allows reflection of object attributes, including inherited and non-public ones",
             "homepage": "https://github.com/sebastianbergmann/object-reflector/",
             "time": "2017-03-29T09:07:27+00:00"
-=======
-            "abandoned": true,
-            "time": "2017-06-30T09:13:00+00:00"
->>>>>>> 267674dc
         },
         {
             "name": "sebastian/recursion-context",
@@ -2689,331 +1776,36 @@
             "time": "2016-10-03T07:35:21+00:00"
         },
         {
-            "name": "symfony/console",
-            "version": "v4.4.0",
-            "source": {
-                "type": "git",
-                "url": "https://github.com/symfony/console.git",
-                "reference": "35d9077f495c6d184d9930f7a7ecbd1ad13c7ab8"
-            },
-            "dist": {
-                "type": "zip",
-                "url": "https://api.github.com/repos/symfony/console/zipball/35d9077f495c6d184d9930f7a7ecbd1ad13c7ab8",
-                "reference": "35d9077f495c6d184d9930f7a7ecbd1ad13c7ab8",
-                "shasum": ""
-            },
-            "require": {
-                "php": "^7.1.3",
-                "symfony/polyfill-mbstring": "~1.0",
-                "symfony/polyfill-php73": "^1.8",
-                "symfony/service-contracts": "^1.1|^2"
-            },
-            "conflict": {
-                "symfony/dependency-injection": "<3.4",
-                "symfony/event-dispatcher": "<4.3|>=5",
-                "symfony/lock": "<4.4",
-                "symfony/process": "<3.3"
-            },
-            "provide": {
-                "psr/log-implementation": "1.0"
-            },
-            "require-dev": {
-                "psr/log": "~1.0",
-                "symfony/config": "^3.4|^4.0|^5.0",
-                "symfony/dependency-injection": "^3.4|^4.0|^5.0",
-                "symfony/event-dispatcher": "^4.3",
-                "symfony/lock": "^4.4|^5.0",
-                "symfony/process": "^3.4|^4.0|^5.0",
-                "symfony/var-dumper": "^4.3|^5.0"
-            },
-            "suggest": {
-                "psr/log": "For using the console logger",
-                "symfony/event-dispatcher": "",
-                "symfony/lock": "",
-                "symfony/process": ""
-            },
-            "type": "library",
-            "extra": {
-                "branch-alias": {
-                    "dev-master": "4.4-dev"
-                }
-            },
-            "autoload": {
-                "psr-4": {
-                    "Symfony\\Component\\Console\\": ""
-                },
-                "exclude-from-classmap": [
-                    "/Tests/"
-                ]
-            },
-            "notification-url": "https://packagist.org/downloads/",
-            "license": [
-                "MIT"
-            ],
-            "authors": [
-                {
-                    "name": "Fabien Potencier",
-                    "email": "fabien@symfony.com"
-                },
-                {
-                    "name": "Symfony Community",
-                    "homepage": "https://symfony.com/contributors"
-                }
-            ],
-            "description": "Symfony Console Component",
-            "homepage": "https://symfony.com",
-            "time": "2019-11-13T07:39:40+00:00"
-        },
-        {
-            "name": "symfony/finder",
-            "version": "v4.4.0",
-            "source": {
-                "type": "git",
-                "url": "https://github.com/symfony/finder.git",
-                "reference": "ce8743441da64c41e2a667b8eb66070444ed911e"
-            },
-            "dist": {
-                "type": "zip",
-                "url": "https://api.github.com/repos/symfony/finder/zipball/ce8743441da64c41e2a667b8eb66070444ed911e",
-                "reference": "ce8743441da64c41e2a667b8eb66070444ed911e",
-                "shasum": ""
-            },
-            "require": {
-                "php": "^7.1.3"
-            },
-            "type": "library",
-            "extra": {
-                "branch-alias": {
-                    "dev-master": "4.4-dev"
-                }
-            },
-            "autoload": {
-                "psr-4": {
-                    "Symfony\\Component\\Finder\\": ""
-                },
-                "exclude-from-classmap": [
-                    "/Tests/"
-                ]
-            },
-            "notification-url": "https://packagist.org/downloads/",
-            "license": [
-                "MIT"
-            ],
-            "authors": [
-                {
-                    "name": "Fabien Potencier",
-                    "email": "fabien@symfony.com"
-                },
-                {
-                    "name": "Symfony Community",
-                    "homepage": "https://symfony.com/contributors"
-                }
-            ],
-            "description": "Symfony Finder Component",
-            "homepage": "https://symfony.com",
-            "time": "2019-11-17T21:56:56+00:00"
-        },
-        {
-            "name": "symfony/polyfill-mbstring",
-            "version": "v1.12.0",
-            "source": {
-                "type": "git",
-                "url": "https://github.com/symfony/polyfill-mbstring.git",
-                "reference": "b42a2f66e8f1b15ccf25652c3424265923eb4f17"
-            },
-            "dist": {
-                "type": "zip",
-                "url": "https://api.github.com/repos/symfony/polyfill-mbstring/zipball/b42a2f66e8f1b15ccf25652c3424265923eb4f17",
-                "reference": "b42a2f66e8f1b15ccf25652c3424265923eb4f17",
-                "shasum": ""
-            },
-            "require": {
-                "php": ">=5.3.3"
-            },
-            "suggest": {
-                "ext-mbstring": "For best performance"
-            },
-            "type": "library",
-            "extra": {
-                "branch-alias": {
-                    "dev-master": "1.12-dev"
-                }
-            },
-            "autoload": {
-                "psr-4": {
-                    "Symfony\\Polyfill\\Mbstring\\": ""
-                },
-                "files": [
-                    "bootstrap.php"
-                ]
-            },
-            "notification-url": "https://packagist.org/downloads/",
-            "license": [
-                "MIT"
-            ],
-            "authors": [
-                {
-                    "name": "Nicolas Grekas",
-                    "email": "p@tchwork.com"
-                },
-                {
-                    "name": "Symfony Community",
-                    "homepage": "https://symfony.com/contributors"
-                }
-            ],
-            "description": "Symfony polyfill for the Mbstring extension",
-            "homepage": "https://symfony.com",
-            "keywords": [
-                "compatibility",
-                "mbstring",
-                "polyfill",
-                "portable",
-                "shim"
-            ],
-            "time": "2019-08-06T08:03:45+00:00"
-        },
-        {
-            "name": "symfony/polyfill-php73",
-            "version": "v1.12.0",
-            "source": {
-                "type": "git",
-                "url": "https://github.com/symfony/polyfill-php73.git",
-                "reference": "2ceb49eaccb9352bff54d22570276bb75ba4a188"
-            },
-            "dist": {
-                "type": "zip",
-                "url": "https://api.github.com/repos/symfony/polyfill-php73/zipball/2ceb49eaccb9352bff54d22570276bb75ba4a188",
-                "reference": "2ceb49eaccb9352bff54d22570276bb75ba4a188",
-                "shasum": ""
-            },
-            "require": {
-                "php": ">=5.3.3"
-            },
-            "type": "library",
-            "extra": {
-                "branch-alias": {
-                    "dev-master": "1.12-dev"
-                }
-            },
-            "autoload": {
-                "psr-4": {
-                    "Symfony\\Polyfill\\Php73\\": ""
-                },
-                "files": [
-                    "bootstrap.php"
-                ],
-                "classmap": [
-                    "Resources/stubs"
-                ]
-            },
-            "notification-url": "https://packagist.org/downloads/",
-            "license": [
-                "MIT"
-            ],
-            "authors": [
-                {
-                    "name": "Nicolas Grekas",
-                    "email": "p@tchwork.com"
-                },
-                {
-                    "name": "Symfony Community",
-                    "homepage": "https://symfony.com/contributors"
-                }
-            ],
-            "description": "Symfony polyfill backporting some PHP 7.3+ features to lower PHP versions",
-            "homepage": "https://symfony.com",
-            "keywords": [
-                "compatibility",
-                "polyfill",
-                "portable",
-                "shim"
-            ],
-            "time": "2019-08-06T08:03:45+00:00"
-        },
-        {
-            "name": "symfony/service-contracts",
-            "version": "v2.0.0",
-            "source": {
-                "type": "git",
-                "url": "https://github.com/symfony/service-contracts.git",
-                "reference": "9d99e1556417bf227a62e14856d630672bf10eaf"
-            },
-            "dist": {
-                "type": "zip",
-                "url": "https://api.github.com/repos/symfony/service-contracts/zipball/9d99e1556417bf227a62e14856d630672bf10eaf",
-                "reference": "9d99e1556417bf227a62e14856d630672bf10eaf",
-                "shasum": ""
-            },
-            "require": {
-                "php": "^7.2.9",
-                "psr/container": "^1.0"
-            },
-            "suggest": {
-                "symfony/service-implementation": ""
-            },
-            "type": "library",
-            "extra": {
-                "branch-alias": {
-                    "dev-master": "2.0-dev"
-                }
-            },
-            "autoload": {
-                "psr-4": {
-                    "Symfony\\Contracts\\Service\\": ""
-                }
-            },
-            "notification-url": "https://packagist.org/downloads/",
-            "license": [
-                "MIT"
-            ],
-            "authors": [
-                {
-                    "name": "Nicolas Grekas",
-                    "email": "p@tchwork.com"
-                },
-                {
-                    "name": "Symfony Community",
-                    "homepage": "https://symfony.com/contributors"
-                }
-            ],
-            "description": "Generic abstractions related to writing services",
-            "homepage": "https://symfony.com",
-            "keywords": [
-                "abstractions",
-                "contracts",
-                "decoupling",
-                "interfaces",
-                "interoperability",
-                "standards"
-            ],
-            "time": "2019-11-09T09:18:34+00:00"
-        },
-        {
             "name": "thecodingmachine/phpstan-strict-rules",
-            "version": "v0.10.8",
+            "version": "v0.12.0",
             "source": {
                 "type": "git",
                 "url": "https://github.com/thecodingmachine/phpstan-strict-rules.git",
-                "reference": "663fad8801b24c666f3c695ca6cbbc1cb28776a9"
-            },
-            "dist": {
-                "type": "zip",
-                "url": "https://api.github.com/repos/thecodingmachine/phpstan-strict-rules/zipball/663fad8801b24c666f3c695ca6cbbc1cb28776a9",
-                "reference": "663fad8801b24c666f3c695ca6cbbc1cb28776a9",
+                "reference": "8c58cc87dc870382b228c95c4f1cc9fc871aaf28"
+            },
+            "dist": {
+                "type": "zip",
+                "url": "https://api.github.com/repos/thecodingmachine/phpstan-strict-rules/zipball/8c58cc87dc870382b228c95c4f1cc9fc871aaf28",
+                "reference": "8c58cc87dc870382b228c95c4f1cc9fc871aaf28",
                 "shasum": ""
             },
             "require": {
                 "php": "^7.1",
-                "phpstan/phpstan": "^0.10|^0.11"
+                "phpstan/phpstan": "^0.12"
             },
             "require-dev": {
                 "php-coveralls/php-coveralls": "^2.1",
                 "phpunit/phpunit": "^7.1"
             },
-            "type": "library",
-            "extra": {
-                "branch-alias": {
-                    "dev-master": "0.10-dev"
+            "type": "phpstan-extension",
+            "extra": {
+                "branch-alias": {
+                    "dev-master": "0.12-dev"
+                },
+                "phpstan": {
+                    "includes": [
+                        "phpstan-strict-rules.neon"
+                    ]
                 }
             },
             "autoload": {
@@ -3032,7 +1824,7 @@
                 }
             ],
             "description": "A set of additional rules for PHPStan based on best practices followed at TheCodingMachine",
-            "time": "2019-01-18T08:10:20+00:00"
+            "time": "2019-12-04T11:25:22+00:00"
         },
         {
             "name": "theseer/tokenizer",
@@ -3076,16 +1868,16 @@
         },
         {
             "name": "webmozart/assert",
-            "version": "1.6.0",
+            "version": "1.8.0",
             "source": {
                 "type": "git",
                 "url": "https://github.com/webmozart/assert.git",
-                "reference": "573381c0a64f155a0d9a23f4b0c797194805b925"
-            },
-            "dist": {
-                "type": "zip",
-                "url": "https://api.github.com/repos/webmozart/assert/zipball/573381c0a64f155a0d9a23f4b0c797194805b925",
-                "reference": "573381c0a64f155a0d9a23f4b0c797194805b925",
+                "reference": "ab2cb0b3b559010b75981b1bdce728da3ee90ad6"
+            },
+            "dist": {
+                "type": "zip",
+                "url": "https://api.github.com/repos/webmozart/assert/zipball/ab2cb0b3b559010b75981b1bdce728da3ee90ad6",
+                "reference": "ab2cb0b3b559010b75981b1bdce728da3ee90ad6",
                 "shasum": ""
             },
             "require": {
@@ -3093,7 +1885,7 @@
                 "symfony/polyfill-ctype": "^1.8"
             },
             "conflict": {
-                "vimeo/psalm": "<3.6.0"
+                "vimeo/psalm": "<3.9.1"
             },
             "require-dev": {
                 "phpunit/phpunit": "^4.8.36 || ^7.5.13"
@@ -3120,7 +1912,7 @@
                 "check",
                 "validate"
             ],
-            "time": "2019-11-24T13:36:37+00:00"
+            "time": "2020-04-18T12:12:48+00:00"
         }
     ],
     "aliases": [],
