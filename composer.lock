{
    "_readme": [
        "This file locks the dependencies of your project to a known state",
        "Read more about it at https://getcomposer.org/doc/01-basic-usage.md#installing-dependencies",
        "This file is @generated automatically"
    ],
<<<<<<< HEAD
    "content-hash": "32b59fff52fb92cdbda14c1e4efe036d",
    "packages": [
        {
            "name": "beberlei/assert",
            "version": "v2.9.9",
            "source": {
                "type": "git",
                "url": "https://github.com/beberlei/assert.git",
                "reference": "124317de301b7c91d5fce34c98bba2c6925bec95"
            },
            "dist": {
                "type": "zip",
                "url": "https://api.github.com/repos/beberlei/assert/zipball/124317de301b7c91d5fce34c98bba2c6925bec95",
                "reference": "124317de301b7c91d5fce34c98bba2c6925bec95",
=======
    "content-hash": "fa16e89688f7c2612246ffca0e24d653",
    "packages": [
        {
            "name": "beberlei/assert",
            "version": "v3.2.7",
            "source": {
                "type": "git",
                "url": "https://github.com/beberlei/assert.git",
                "reference": "d63a6943fc4fd1a2aedb65994e3548715105abcf"
            },
            "dist": {
                "type": "zip",
                "url": "https://api.github.com/repos/beberlei/assert/zipball/d63a6943fc4fd1a2aedb65994e3548715105abcf",
                "reference": "d63a6943fc4fd1a2aedb65994e3548715105abcf",
>>>>>>> 50850605
                "shasum": ""
            },
            "require": {
                "ext-ctype": "*",
                "ext-json": "*",
                "ext-mbstring": "*",
                "ext-simplexml": "*",
                "php": "^7"
            },
            "require-dev": {
<<<<<<< HEAD
                "friendsofphp/php-cs-fixer": "^2.1.1",
                "phpunit/phpunit": "^4.8.35|^5.7"
=======
                "friendsofphp/php-cs-fixer": "*",
                "phpstan/phpstan-shim": "*",
                "phpunit/phpunit": ">=6.0.0 <8"
            },
            "suggest": {
                "ext-intl": "Needed to allow Assertion::count(), Assertion::isCountable(), Assertion::minCount(), and Assertion::maxCount() to operate on ResourceBundles"
>>>>>>> 50850605
            },
            "type": "library",
            "autoload": {
                "psr-4": {
                    "Assert\\": "lib/Assert"
                },
                "files": [
                    "lib/Assert/functions.php"
                ]
            },
            "notification-url": "https://packagist.org/downloads/",
            "license": [
                "BSD-2-Clause"
            ],
            "authors": [
                {
                    "name": "Benjamin Eberlei",
                    "email": "kontakt@beberlei.de",
                    "role": "Lead Developer"
                },
                {
                    "name": "Richard Quadling",
                    "email": "rquadling@gmail.com",
                    "role": "Collaborator"
                }
            ],
            "description": "Thin assertion library for input validation in business models.",
            "keywords": [
                "assert",
                "assertion",
                "validation"
            ],
<<<<<<< HEAD
            "time": "2019-05-28T15:27:37+00:00"
        },
        {
            "name": "psr/event-dispatcher",
            "version": "1.0.0",
            "source": {
                "type": "git",
                "url": "https://github.com/php-fig/event-dispatcher.git",
                "reference": "dbefd12671e8a14ec7f180cab83036ed26714bb0"
            },
            "dist": {
                "type": "zip",
                "url": "https://api.github.com/repos/php-fig/event-dispatcher/zipball/dbefd12671e8a14ec7f180cab83036ed26714bb0",
                "reference": "dbefd12671e8a14ec7f180cab83036ed26714bb0",
                "shasum": ""
            },
            "require": {
                "php": ">=7.2.0"
            },
            "type": "library",
            "extra": {
                "branch-alias": {
                    "dev-master": "1.0.x-dev"
                }
            },
            "autoload": {
                "psr-4": {
                    "Psr\\EventDispatcher\\": "src/"
                }
            },
            "notification-url": "https://packagist.org/downloads/",
            "license": [
                "MIT"
            ],
            "authors": [
                {
                    "name": "PHP-FIG",
                    "homepage": "http://www.php-fig.org/"
                }
            ],
            "description": "Standard interfaces for event handling.",
            "keywords": [
                "events",
                "psr",
                "psr-14"
            ],
            "time": "2019-01-08T18:20:26+00:00"
        },
        {
            "name": "symfony/deprecation-contracts",
            "version": "v2.1.2",
            "source": {
                "type": "git",
                "url": "https://github.com/symfony/deprecation-contracts.git",
                "reference": "dd99cb3a0aff6cadd2a8d7d7ed72c2161e218337"
            },
            "dist": {
                "type": "zip",
                "url": "https://api.github.com/repos/symfony/deprecation-contracts/zipball/dd99cb3a0aff6cadd2a8d7d7ed72c2161e218337",
                "reference": "dd99cb3a0aff6cadd2a8d7d7ed72c2161e218337",
                "shasum": ""
            },
            "require": {
                "php": ">=7.1"
            },
            "type": "library",
            "extra": {
                "branch-alias": {
                    "dev-master": "2.1-dev"
                }
            },
            "autoload": {
                "files": [
                    "function.php"
                ]
            },
            "notification-url": "https://packagist.org/downloads/",
            "license": [
                "MIT"
            ],
            "authors": [
                {
                    "name": "Nicolas Grekas",
                    "email": "p@tchwork.com"
                },
                {
                    "name": "Symfony Community",
                    "homepage": "https://symfony.com/contributors"
                }
            ],
            "description": "A generic function and convention to trigger deprecation notices",
            "homepage": "https://symfony.com",
            "time": "2020-05-27T08:34:37+00:00"
        },
        {
            "name": "symfony/event-dispatcher",
            "version": "v5.1.1",
            "source": {
                "type": "git",
                "url": "https://github.com/symfony/event-dispatcher.git",
                "reference": "cc0d059e2e997e79ca34125a52f3e33de4424ac7"
            },
            "dist": {
                "type": "zip",
                "url": "https://api.github.com/repos/symfony/event-dispatcher/zipball/cc0d059e2e997e79ca34125a52f3e33de4424ac7",
                "reference": "cc0d059e2e997e79ca34125a52f3e33de4424ac7",
                "shasum": ""
            },
            "require": {
                "php": ">=7.2.5",
                "symfony/deprecation-contracts": "^2.1",
                "symfony/event-dispatcher-contracts": "^2",
                "symfony/polyfill-php80": "^1.15"
=======
            "time": "2019-12-19T17:51:41+00:00"
        },
        {
            "name": "symfony/event-dispatcher",
            "version": "v4.4.9",
            "source": {
                "type": "git",
                "url": "https://github.com/symfony/event-dispatcher.git",
                "reference": "a5370aaa7807c7a439b21386661ffccf3dff2866"
            },
            "dist": {
                "type": "zip",
                "url": "https://api.github.com/repos/symfony/event-dispatcher/zipball/a5370aaa7807c7a439b21386661ffccf3dff2866",
                "reference": "a5370aaa7807c7a439b21386661ffccf3dff2866",
                "shasum": ""
            },
            "require": {
                "php": ">=7.1.3",
                "symfony/event-dispatcher-contracts": "^1.1"
>>>>>>> 50850605
            },
            "conflict": {
                "symfony/dependency-injection": "<4.4"
            },
            "provide": {
                "psr/event-dispatcher-implementation": "1.0",
                "symfony/event-dispatcher-implementation": "2.0"
            },
            "provide": {
                "psr/event-dispatcher-implementation": "1.0",
                "symfony/event-dispatcher-implementation": "1.1"
            },
            "require-dev": {
                "psr/log": "~1.0",
<<<<<<< HEAD
                "symfony/config": "^4.4|^5.0",
                "symfony/dependency-injection": "^4.4|^5.0",
                "symfony/expression-language": "^4.4|^5.0",
                "symfony/http-foundation": "^4.4|^5.0",
                "symfony/service-contracts": "^1.1|^2",
                "symfony/stopwatch": "^4.4|^5.0"
=======
                "symfony/config": "^3.4|^4.0|^5.0",
                "symfony/dependency-injection": "^3.4|^4.0|^5.0",
                "symfony/expression-language": "^3.4|^4.0|^5.0",
                "symfony/http-foundation": "^3.4|^4.0|^5.0",
                "symfony/service-contracts": "^1.1|^2",
                "symfony/stopwatch": "^3.4|^4.0|^5.0"
>>>>>>> 50850605
            },
            "suggest": {
                "symfony/dependency-injection": "",
                "symfony/http-kernel": ""
            },
            "type": "library",
            "extra": {
                "branch-alias": {
<<<<<<< HEAD
                    "dev-master": "5.1-dev"
=======
                    "dev-master": "4.4-dev"
>>>>>>> 50850605
                }
            },
            "autoload": {
                "psr-4": {
                    "Symfony\\Component\\EventDispatcher\\": ""
                },
                "exclude-from-classmap": [
                    "/Tests/"
                ]
            },
            "notification-url": "https://packagist.org/downloads/",
            "license": [
                "MIT"
            ],
            "authors": [
                {
                    "name": "Fabien Potencier",
                    "email": "fabien@symfony.com"
                },
                {
                    "name": "Symfony Community",
                    "homepage": "https://symfony.com/contributors"
                }
            ],
            "description": "Symfony EventDispatcher Component",
            "homepage": "https://symfony.com",
<<<<<<< HEAD
            "time": "2020-05-20T17:43:50+00:00"
        },
        {
            "name": "symfony/event-dispatcher-contracts",
            "version": "v2.1.2",
            "source": {
                "type": "git",
                "url": "https://github.com/symfony/event-dispatcher-contracts.git",
                "reference": "405952c4e90941a17e52ef7489a2bd94870bb290"
            },
            "dist": {
                "type": "zip",
                "url": "https://api.github.com/repos/symfony/event-dispatcher-contracts/zipball/405952c4e90941a17e52ef7489a2bd94870bb290",
                "reference": "405952c4e90941a17e52ef7489a2bd94870bb290",
                "shasum": ""
            },
            "require": {
                "php": ">=7.2.5",
                "psr/event-dispatcher": "^1"
            },
            "suggest": {
=======
            "time": "2020-05-20T08:37:50+00:00"
        },
        {
            "name": "symfony/event-dispatcher-contracts",
            "version": "v1.1.7",
            "source": {
                "type": "git",
                "url": "https://github.com/symfony/event-dispatcher-contracts.git",
                "reference": "c43ab685673fb6c8d84220c77897b1d6cdbe1d18"
            },
            "dist": {
                "type": "zip",
                "url": "https://api.github.com/repos/symfony/event-dispatcher-contracts/zipball/c43ab685673fb6c8d84220c77897b1d6cdbe1d18",
                "reference": "c43ab685673fb6c8d84220c77897b1d6cdbe1d18",
                "shasum": ""
            },
            "require": {
                "php": "^7.1.3"
            },
            "suggest": {
                "psr/event-dispatcher": "",
>>>>>>> 50850605
                "symfony/event-dispatcher-implementation": ""
            },
            "type": "library",
            "extra": {
                "branch-alias": {
<<<<<<< HEAD
                    "dev-master": "2.1-dev"
=======
                    "dev-master": "1.1-dev"
>>>>>>> 50850605
                }
            },
            "autoload": {
                "psr-4": {
                    "Symfony\\Contracts\\EventDispatcher\\": ""
                }
            },
            "notification-url": "https://packagist.org/downloads/",
            "license": [
                "MIT"
            ],
            "authors": [
                {
                    "name": "Nicolas Grekas",
                    "email": "p@tchwork.com"
                },
                {
                    "name": "Symfony Community",
                    "homepage": "https://symfony.com/contributors"
                }
            ],
            "description": "Generic abstractions related to dispatching event",
            "homepage": "https://symfony.com",
            "keywords": [
                "abstractions",
                "contracts",
                "decoupling",
                "interfaces",
                "interoperability",
                "standards"
            ],
<<<<<<< HEAD
            "time": "2020-05-20T17:43:50+00:00"
=======
            "time": "2019-09-17T09:54:03+00:00"
>>>>>>> 50850605
        },
        {
            "name": "symfony/polyfill-ctype",
            "version": "v1.17.0",
            "source": {
                "type": "git",
                "url": "https://github.com/symfony/polyfill-ctype.git",
                "reference": "e94c8b1bbe2bc77507a1056cdb06451c75b427f9"
            },
            "dist": {
                "type": "zip",
                "url": "https://api.github.com/repos/symfony/polyfill-ctype/zipball/e94c8b1bbe2bc77507a1056cdb06451c75b427f9",
                "reference": "e94c8b1bbe2bc77507a1056cdb06451c75b427f9",
                "shasum": ""
            },
            "require": {
                "php": ">=5.3.3"
            },
            "suggest": {
                "ext-ctype": "For best performance"
            },
            "type": "library",
            "extra": {
                "branch-alias": {
                    "dev-master": "1.17-dev"
                }
            },
            "autoload": {
                "psr-4": {
                    "Symfony\\Polyfill\\Ctype\\": ""
                },
                "files": [
                    "bootstrap.php"
                ]
            },
            "notification-url": "https://packagist.org/downloads/",
            "license": [
                "MIT"
            ],
            "authors": [
                {
                    "name": "Gert de Pagter",
                    "email": "BackEndTea@gmail.com"
                },
                {
                    "name": "Symfony Community",
                    "homepage": "https://symfony.com/contributors"
                }
            ],
            "description": "Symfony polyfill for ctype functions",
            "homepage": "https://symfony.com",
            "keywords": [
                "compatibility",
                "ctype",
                "polyfill",
                "portable"
            ],
            "time": "2020-05-12T16:14:59+00:00"
<<<<<<< HEAD
        },
        {
            "name": "symfony/polyfill-php80",
            "version": "v1.17.0",
            "source": {
                "type": "git",
                "url": "https://github.com/symfony/polyfill-php80.git",
                "reference": "5e30b2799bc1ad68f7feb62b60a73743589438dd"
            },
            "dist": {
                "type": "zip",
                "url": "https://api.github.com/repos/symfony/polyfill-php80/zipball/5e30b2799bc1ad68f7feb62b60a73743589438dd",
                "reference": "5e30b2799bc1ad68f7feb62b60a73743589438dd",
                "shasum": ""
            },
            "require": {
                "php": ">=7.0.8"
            },
            "type": "library",
            "extra": {
                "branch-alias": {
                    "dev-master": "1.17-dev"
                }
            },
            "autoload": {
                "psr-4": {
                    "Symfony\\Polyfill\\Php80\\": ""
                },
                "files": [
                    "bootstrap.php"
                ],
                "classmap": [
                    "Resources/stubs"
                ]
            },
            "notification-url": "https://packagist.org/downloads/",
            "license": [
                "MIT"
            ],
            "authors": [
                {
                    "name": "Ion Bazan",
                    "email": "ion.bazan@gmail.com"
                },
                {
                    "name": "Nicolas Grekas",
                    "email": "p@tchwork.com"
                },
                {
                    "name": "Symfony Community",
                    "homepage": "https://symfony.com/contributors"
                }
            ],
            "description": "Symfony polyfill backporting some PHP 8.0+ features to lower PHP versions",
            "homepage": "https://symfony.com",
            "keywords": [
                "compatibility",
                "polyfill",
                "portable",
                "shim"
            ],
            "time": "2020-05-12T16:47:27+00:00"
        },
        {
            "name": "symfony/yaml",
            "version": "v4.4.10",
=======
        },
        {
            "name": "symfony/yaml",
            "version": "v4.4.9",
>>>>>>> 50850605
            "source": {
                "type": "git",
                "url": "https://github.com/symfony/yaml.git",
                "reference": "c2d2cc66e892322cfcc03f8f12f8340dbd7a3f8a"
            },
            "dist": {
                "type": "zip",
                "url": "https://api.github.com/repos/symfony/yaml/zipball/c2d2cc66e892322cfcc03f8f12f8340dbd7a3f8a",
                "reference": "c2d2cc66e892322cfcc03f8f12f8340dbd7a3f8a",
                "shasum": ""
            },
            "require": {
                "php": ">=7.1.3",
                "symfony/polyfill-ctype": "~1.8"
            },
            "conflict": {
                "symfony/console": "<3.4"
            },
            "require-dev": {
                "symfony/console": "^3.4|^4.0|^5.0"
            },
            "suggest": {
                "symfony/console": "For validating YAML files using the lint command"
            },
            "type": "library",
            "extra": {
                "branch-alias": {
                    "dev-master": "4.4-dev"
                }
            },
            "autoload": {
                "psr-4": {
                    "Symfony\\Component\\Yaml\\": ""
                },
                "exclude-from-classmap": [
                    "/Tests/"
                ]
            },
            "notification-url": "https://packagist.org/downloads/",
            "license": [
                "MIT"
            ],
            "authors": [
                {
                    "name": "Fabien Potencier",
                    "email": "fabien@symfony.com"
                },
                {
                    "name": "Symfony Community",
                    "homepage": "https://symfony.com/contributors"
                }
            ],
            "description": "Symfony Yaml Component",
            "homepage": "https://symfony.com",
            "time": "2020-05-20T08:37:50+00:00"
        }
    ],
    "packages-dev": [
        {
            "name": "doctrine/instantiator",
            "version": "1.3.1",
            "source": {
                "type": "git",
                "url": "https://github.com/doctrine/instantiator.git",
                "reference": "f350df0268e904597e3bd9c4685c53e0e333feea"
            },
            "dist": {
                "type": "zip",
                "url": "https://api.github.com/repos/doctrine/instantiator/zipball/f350df0268e904597e3bd9c4685c53e0e333feea",
                "reference": "f350df0268e904597e3bd9c4685c53e0e333feea",
                "shasum": ""
            },
            "require": {
                "php": "^7.1 || ^8.0"
            },
            "require-dev": {
                "doctrine/coding-standard": "^6.0",
                "ext-pdo": "*",
                "ext-phar": "*",
                "phpbench/phpbench": "^0.13",
                "phpstan/phpstan-phpunit": "^0.11",
                "phpstan/phpstan-shim": "^0.11",
                "phpunit/phpunit": "^7.0"
            },
            "type": "library",
            "extra": {
                "branch-alias": {
                    "dev-master": "1.2.x-dev"
                }
            },
            "autoload": {
                "psr-4": {
                    "Doctrine\\Instantiator\\": "src/Doctrine/Instantiator/"
                }
            },
            "notification-url": "https://packagist.org/downloads/",
            "license": [
                "MIT"
            ],
            "authors": [
                {
                    "name": "Marco Pivetta",
                    "email": "ocramius@gmail.com",
                    "homepage": "http://ocramius.github.com/"
                }
            ],
            "description": "A small, lightweight utility to instantiate objects in PHP without invoking their constructors",
            "homepage": "https://www.doctrine-project.org/projects/instantiator.html",
            "keywords": [
                "constructor",
                "instantiate"
            ],
            "time": "2020-05-29T17:27:14+00:00"
        },
        {
<<<<<<< HEAD
            "name": "lapistano/proxy-object",
            "version": "dev-master",
            "source": {
                "type": "git",
                "url": "https://github.com/lapistano/proxy-object.git",
                "reference": "d7184a479f502d5a0f96d0bae73566dbb498da8f"
            },
            "dist": {
                "type": "zip",
                "url": "https://api.github.com/repos/lapistano/proxy-object/zipball/d7184a479f502d5a0f96d0bae73566dbb498da8f",
                "reference": "d7184a479f502d5a0f96d0bae73566dbb498da8f",
                "shasum": ""
            },
            "require": {
                "php": ">=5.3.2"
            },
            "require-dev": {
                "phpunit/phpunit": "@stable"
            },
            "type": "library",
            "autoload": {
                "psr-0": {
                    "lapistano\\ProxyObject": "src/"
                }
            },
            "notification-url": "https://packagist.org/downloads/",
            "license": [
                "Apache 2.0"
            ],
            "authors": [
                {
                    "name": "Bastian Feder",
                    "email": "lapis@bastian-feder.de",
                    "homepage": "http://blog.bastian-feder.de"
                }
            ],
            "description": "A library that makes it much easier to generate a proxy of your system under test (SUT)",
            "homepage": "http://www.github.com/lapistano/proxy-object",
            "keywords": [
                "phpunit",
                "proxy-object",
                "testing"
            ],
            "time": "2015-06-24T09:27:33+00:00"
        },
        {
=======
>>>>>>> 50850605
            "name": "mikey179/vfsstream",
            "version": "v1.6.8",
            "source": {
                "type": "git",
                "url": "https://github.com/bovigo/vfsStream.git",
                "reference": "231c73783ebb7dd9ec77916c10037eff5a2b6efe"
            },
            "dist": {
                "type": "zip",
                "url": "https://api.github.com/repos/bovigo/vfsStream/zipball/231c73783ebb7dd9ec77916c10037eff5a2b6efe",
                "reference": "231c73783ebb7dd9ec77916c10037eff5a2b6efe",
                "shasum": ""
            },
            "require": {
                "php": ">=5.3.0"
            },
            "require-dev": {
                "phpunit/phpunit": "^4.5|^5.0"
            },
            "type": "library",
            "extra": {
                "branch-alias": {
                    "dev-master": "1.6.x-dev"
                }
            },
            "autoload": {
                "psr-0": {
                    "org\\bovigo\\vfs\\": "src/main/php"
                }
            },
            "notification-url": "https://packagist.org/downloads/",
            "license": [
                "BSD-3-Clause"
            ],
            "authors": [
                {
                    "name": "Frank Kleine",
                    "homepage": "http://frankkleine.de/",
                    "role": "Developer"
                }
            ],
            "description": "Virtual file system to mock the real file system in unit tests.",
            "homepage": "http://vfs.bovigo.org/",
            "time": "2019-10-30T15:31:00+00:00"
        },
        {
            "name": "myclabs/deep-copy",
            "version": "1.9.5",
            "source": {
                "type": "git",
                "url": "https://github.com/myclabs/DeepCopy.git",
                "reference": "b2c28789e80a97badd14145fda39b545d83ca3ef"
            },
            "dist": {
                "type": "zip",
                "url": "https://api.github.com/repos/myclabs/DeepCopy/zipball/b2c28789e80a97badd14145fda39b545d83ca3ef",
                "reference": "b2c28789e80a97badd14145fda39b545d83ca3ef",
                "shasum": ""
            },
            "require": {
                "php": "^7.1"
            },
            "replace": {
                "myclabs/deep-copy": "self.version"
            },
            "require-dev": {
                "doctrine/collections": "^1.0",
                "doctrine/common": "^2.6",
                "phpunit/phpunit": "^7.1"
            },
            "type": "library",
            "autoload": {
                "psr-4": {
                    "DeepCopy\\": "src/DeepCopy/"
                },
                "files": [
                    "src/DeepCopy/deep_copy.php"
                ]
            },
            "notification-url": "https://packagist.org/downloads/",
            "license": [
                "MIT"
            ],
            "description": "Create deep copies (clones) of your objects",
            "keywords": [
                "clone",
                "copy",
                "duplicate",
                "object",
                "object graph"
            ],
            "time": "2020-01-17T21:11:47+00:00"
<<<<<<< HEAD
=======
        },
        {
            "name": "phar-io/manifest",
            "version": "1.0.3",
            "source": {
                "type": "git",
                "url": "https://github.com/phar-io/manifest.git",
                "reference": "7761fcacf03b4d4f16e7ccb606d4879ca431fcf4"
            },
            "dist": {
                "type": "zip",
                "url": "https://api.github.com/repos/phar-io/manifest/zipball/7761fcacf03b4d4f16e7ccb606d4879ca431fcf4",
                "reference": "7761fcacf03b4d4f16e7ccb606d4879ca431fcf4",
                "shasum": ""
            },
            "require": {
                "ext-dom": "*",
                "ext-phar": "*",
                "phar-io/version": "^2.0",
                "php": "^5.6 || ^7.0"
            },
            "type": "library",
            "extra": {
                "branch-alias": {
                    "dev-master": "1.0.x-dev"
                }
            },
            "autoload": {
                "classmap": [
                    "src/"
                ]
            },
            "notification-url": "https://packagist.org/downloads/",
            "license": [
                "BSD-3-Clause"
            ],
            "authors": [
                {
                    "name": "Arne Blankerts",
                    "email": "arne@blankerts.de",
                    "role": "Developer"
                },
                {
                    "name": "Sebastian Heuer",
                    "email": "sebastian@phpeople.de",
                    "role": "Developer"
                },
                {
                    "name": "Sebastian Bergmann",
                    "email": "sebastian@phpunit.de",
                    "role": "Developer"
                }
            ],
            "description": "Component for reading phar.io manifest information from a PHP Archive (PHAR)",
            "time": "2018-07-08T19:23:20+00:00"
        },
        {
            "name": "phar-io/version",
            "version": "2.0.1",
            "source": {
                "type": "git",
                "url": "https://github.com/phar-io/version.git",
                "reference": "45a2ec53a73c70ce41d55cedef9063630abaf1b6"
            },
            "dist": {
                "type": "zip",
                "url": "https://api.github.com/repos/phar-io/version/zipball/45a2ec53a73c70ce41d55cedef9063630abaf1b6",
                "reference": "45a2ec53a73c70ce41d55cedef9063630abaf1b6",
                "shasum": ""
            },
            "require": {
                "php": "^5.6 || ^7.0"
            },
            "type": "library",
            "autoload": {
                "classmap": [
                    "src/"
                ]
            },
            "notification-url": "https://packagist.org/downloads/",
            "license": [
                "BSD-3-Clause"
            ],
            "authors": [
                {
                    "name": "Arne Blankerts",
                    "email": "arne@blankerts.de",
                    "role": "Developer"
                },
                {
                    "name": "Sebastian Heuer",
                    "email": "sebastian@phpeople.de",
                    "role": "Developer"
                },
                {
                    "name": "Sebastian Bergmann",
                    "email": "sebastian@phpunit.de",
                    "role": "Developer"
                }
            ],
            "description": "Library for handling version information and constraints",
            "time": "2018-07-08T19:19:57+00:00"
>>>>>>> 50850605
        },
        {
            "name": "phpdocumentor/reflection-common",
            "version": "2.1.0",
            "source": {
                "type": "git",
                "url": "https://github.com/phpDocumentor/ReflectionCommon.git",
                "reference": "6568f4687e5b41b054365f9ae03fcb1ed5f2069b"
            },
            "dist": {
                "type": "zip",
                "url": "https://api.github.com/repos/phpDocumentor/ReflectionCommon/zipball/6568f4687e5b41b054365f9ae03fcb1ed5f2069b",
                "reference": "6568f4687e5b41b054365f9ae03fcb1ed5f2069b",
                "shasum": ""
            },
            "require": {
                "php": ">=7.1"
            },
            "type": "library",
            "extra": {
                "branch-alias": {
                    "dev-master": "2.x-dev"
                }
            },
            "autoload": {
                "psr-4": {
                    "phpDocumentor\\Reflection\\": "src/"
                }
            },
            "notification-url": "https://packagist.org/downloads/",
            "license": [
                "MIT"
            ],
            "authors": [
                {
                    "name": "Jaap van Otterdijk",
                    "email": "opensource@ijaap.nl"
                }
            ],
            "description": "Common reflection classes used by phpdocumentor to reflect the code structure",
            "homepage": "http://www.phpdoc.org",
            "keywords": [
                "FQSEN",
                "phpDocumentor",
                "phpdoc",
                "reflection",
                "static analysis"
            ],
            "time": "2020-04-27T09:25:28+00:00"
        },
        {
            "name": "phpdocumentor/reflection-docblock",
            "version": "5.1.0",
            "source": {
                "type": "git",
                "url": "https://github.com/phpDocumentor/ReflectionDocBlock.git",
                "reference": "cd72d394ca794d3466a3b2fc09d5a6c1dc86b47e"
            },
            "dist": {
                "type": "zip",
                "url": "https://api.github.com/repos/phpDocumentor/ReflectionDocBlock/zipball/cd72d394ca794d3466a3b2fc09d5a6c1dc86b47e",
                "reference": "cd72d394ca794d3466a3b2fc09d5a6c1dc86b47e",
                "shasum": ""
            },
            "require": {
                "ext-filter": "^7.1",
                "php": "^7.2",
                "phpdocumentor/reflection-common": "^2.0",
                "phpdocumentor/type-resolver": "^1.0",
                "webmozart/assert": "^1"
            },
            "require-dev": {
                "doctrine/instantiator": "^1",
                "mockery/mockery": "^1"
            },
            "type": "library",
            "extra": {
                "branch-alias": {
                    "dev-master": "5.x-dev"
                }
            },
            "autoload": {
                "psr-4": {
                    "phpDocumentor\\Reflection\\": "src"
                }
            },
            "notification-url": "https://packagist.org/downloads/",
            "license": [
                "MIT"
            ],
            "authors": [
                {
                    "name": "Mike van Riel",
                    "email": "me@mikevanriel.com"
                },
                {
                    "name": "Jaap van Otterdijk",
                    "email": "account@ijaap.nl"
                }
            ],
            "description": "With this component, a library can provide support for annotations via DocBlocks or otherwise retrieve information that is embedded in a DocBlock.",
            "time": "2020-02-22T12:28:44+00:00"
        },
        {
            "name": "phpdocumentor/type-resolver",
            "version": "1.1.0",
            "source": {
                "type": "git",
                "url": "https://github.com/phpDocumentor/TypeResolver.git",
                "reference": "7462d5f123dfc080dfdf26897032a6513644fc95"
            },
            "dist": {
                "type": "zip",
                "url": "https://api.github.com/repos/phpDocumentor/TypeResolver/zipball/7462d5f123dfc080dfdf26897032a6513644fc95",
                "reference": "7462d5f123dfc080dfdf26897032a6513644fc95",
                "shasum": ""
            },
            "require": {
                "php": "^7.2",
                "phpdocumentor/reflection-common": "^2.0"
            },
            "require-dev": {
                "ext-tokenizer": "^7.2",
                "mockery/mockery": "~1"
            },
            "type": "library",
            "extra": {
                "branch-alias": {
                    "dev-master": "1.x-dev"
                }
            },
            "autoload": {
                "psr-4": {
                    "phpDocumentor\\Reflection\\": "src"
                }
            },
            "notification-url": "https://packagist.org/downloads/",
            "license": [
                "MIT"
            ],
            "authors": [
                {
                    "name": "Mike van Riel",
                    "email": "me@mikevanriel.com"
                }
            ],
            "description": "A PSR-5 based resolver of Class names, Types and Structural Element Names",
            "time": "2020-02-18T18:59:58+00:00"
        },
        {
            "name": "phpspec/prophecy",
            "version": "v1.10.3",
            "source": {
                "type": "git",
                "url": "https://github.com/phpspec/prophecy.git",
                "reference": "451c3cd1418cf640de218914901e51b064abb093"
            },
            "dist": {
                "type": "zip",
                "url": "https://api.github.com/repos/phpspec/prophecy/zipball/451c3cd1418cf640de218914901e51b064abb093",
                "reference": "451c3cd1418cf640de218914901e51b064abb093",
                "shasum": ""
            },
            "require": {
                "doctrine/instantiator": "^1.0.2",
                "php": "^5.3|^7.0",
                "phpdocumentor/reflection-docblock": "^2.0|^3.0.2|^4.0|^5.0",
                "sebastian/comparator": "^1.2.3|^2.0|^3.0|^4.0",
                "sebastian/recursion-context": "^1.0|^2.0|^3.0|^4.0"
            },
            "require-dev": {
                "phpspec/phpspec": "^2.5 || ^3.2",
                "phpunit/phpunit": "^4.8.35 || ^5.7 || ^6.5 || ^7.1"
            },
            "type": "library",
            "extra": {
                "branch-alias": {
                    "dev-master": "1.10.x-dev"
                }
            },
            "autoload": {
                "psr-4": {
                    "Prophecy\\": "src/Prophecy"
                }
            },
            "notification-url": "https://packagist.org/downloads/",
            "license": [
                "MIT"
            ],
            "authors": [
                {
                    "name": "Konstantin Kudryashov",
                    "email": "ever.zet@gmail.com",
                    "homepage": "http://everzet.com"
                },
                {
                    "name": "Marcello Duarte",
                    "email": "marcello.duarte@gmail.com"
                }
            ],
            "description": "Highly opinionated mocking framework for PHP 5.3+",
            "homepage": "https://github.com/phpspec/prophecy",
            "keywords": [
                "Double",
                "Dummy",
                "fake",
                "mock",
                "spy",
                "stub"
            ],
            "time": "2020-03-05T15:02:03+00:00"
<<<<<<< HEAD
=======
        },
        {
            "name": "phpstan/phpstan",
            "version": "0.12.28",
            "source": {
                "type": "git",
                "url": "https://github.com/phpstan/phpstan.git",
                "reference": "76c0c4ec90b1eed66fa4855b8b4b53fa9054353f"
            },
            "dist": {
                "type": "zip",
                "url": "https://api.github.com/repos/phpstan/phpstan/zipball/76c0c4ec90b1eed66fa4855b8b4b53fa9054353f",
                "reference": "76c0c4ec90b1eed66fa4855b8b4b53fa9054353f",
                "shasum": ""
            },
            "require": {
                "php": "^7.1"
            },
            "conflict": {
                "phpstan/phpstan-shim": "*"
            },
            "bin": [
                "phpstan",
                "phpstan.phar"
            ],
            "type": "library",
            "extra": {
                "branch-alias": {
                    "dev-master": "0.12-dev"
                }
            },
            "autoload": {
                "files": [
                    "bootstrap.php"
                ]
            },
            "notification-url": "https://packagist.org/downloads/",
            "license": [
                "MIT"
            ],
            "description": "PHPStan - PHP Static Analysis Tool",
            "time": "2020-06-10T06:20:14+00:00"
        },
        {
            "name": "phpstan/phpstan-beberlei-assert",
            "version": "0.12.2",
            "source": {
                "type": "git",
                "url": "https://github.com/phpstan/phpstan-beberlei-assert.git",
                "reference": "c13141d2548ded3724a56ff0f7df37384187a149"
            },
            "dist": {
                "type": "zip",
                "url": "https://api.github.com/repos/phpstan/phpstan-beberlei-assert/zipball/c13141d2548ded3724a56ff0f7df37384187a149",
                "reference": "c13141d2548ded3724a56ff0f7df37384187a149",
                "shasum": ""
            },
            "require": {
                "php": "~7.1",
                "phpstan/phpstan": "^0.12.3"
            },
            "require-dev": {
                "beberlei/assert": "^2.9.5",
                "consistence/coding-standard": "^3.0.1",
                "dealerdirect/phpcodesniffer-composer-installer": "^0.4.4",
                "ergebnis/composer-normalize": "^2.0.2",
                "jakub-onderka/php-parallel-lint": "^1.0",
                "phing/phing": "^2.16.0",
                "phpstan/phpstan-phpunit": "^0.12.3",
                "phpstan/phpstan-strict-rules": "^0.12",
                "phpunit/phpunit": "^7.5.18",
                "slevomat/coding-standard": "^4.5.2"
            },
            "type": "phpstan-extension",
            "extra": {
                "branch-alias": {
                    "dev-master": "0.12-dev"
                },
                "phpstan": {
                    "includes": [
                        "extension.neon"
                    ]
                }
            },
            "autoload": {
                "psr-4": {
                    "PHPStan\\": "src/"
                }
            },
            "notification-url": "https://packagist.org/downloads/",
            "license": [
                "MIT"
            ],
            "description": "PHPStan beberlei/assert extension",
            "time": "2020-01-03T10:02:05+00:00"
>>>>>>> 50850605
        },
        {
            "name": "phpunit/php-code-coverage",
            "version": "6.1.4",
            "source": {
                "type": "git",
                "url": "https://github.com/sebastianbergmann/php-code-coverage.git",
                "reference": "807e6013b00af69b6c5d9ceb4282d0393dbb9d8d"
            },
            "dist": {
                "type": "zip",
                "url": "https://api.github.com/repos/sebastianbergmann/php-code-coverage/zipball/807e6013b00af69b6c5d9ceb4282d0393dbb9d8d",
                "reference": "807e6013b00af69b6c5d9ceb4282d0393dbb9d8d",
                "shasum": ""
            },
            "require": {
                "ext-dom": "*",
                "ext-xmlwriter": "*",
                "php": "^7.1",
                "phpunit/php-file-iterator": "^2.0",
                "phpunit/php-text-template": "^1.2.1",
                "phpunit/php-token-stream": "^3.0",
                "sebastian/code-unit-reverse-lookup": "^1.0.1",
                "sebastian/environment": "^3.1 || ^4.0",
                "sebastian/version": "^2.0.1",
                "theseer/tokenizer": "^1.1"
            },
            "require-dev": {
                "phpunit/phpunit": "^7.0"
            },
            "suggest": {
                "ext-xdebug": "^2.6.0"
            },
            "type": "library",
            "extra": {
                "branch-alias": {
                    "dev-master": "6.1-dev"
                }
            },
            "autoload": {
                "classmap": [
                    "src/"
                ]
            },
            "notification-url": "https://packagist.org/downloads/",
            "license": [
                "BSD-3-Clause"
            ],
            "authors": [
                {
                    "name": "Sebastian Bergmann",
                    "email": "sebastian@phpunit.de",
                    "role": "lead"
                }
            ],
            "description": "Library that provides collection, processing, and rendering functionality for PHP code coverage information.",
            "homepage": "https://github.com/sebastianbergmann/php-code-coverage",
            "keywords": [
                "coverage",
                "testing",
                "xunit"
            ],
            "time": "2018-10-31T16:06:48+00:00"
        },
        {
            "name": "phpunit/php-file-iterator",
<<<<<<< HEAD
            "version": "1.4.5",
            "source": {
                "type": "git",
                "url": "https://github.com/sebastianbergmann/php-file-iterator.git",
                "reference": "730b01bc3e867237eaac355e06a36b85dd93a8b4"
            },
            "dist": {
                "type": "zip",
                "url": "https://api.github.com/repos/sebastianbergmann/php-file-iterator/zipball/730b01bc3e867237eaac355e06a36b85dd93a8b4",
                "reference": "730b01bc3e867237eaac355e06a36b85dd93a8b4",
=======
            "version": "2.0.2",
            "source": {
                "type": "git",
                "url": "https://github.com/sebastianbergmann/php-file-iterator.git",
                "reference": "050bedf145a257b1ff02746c31894800e5122946"
            },
            "dist": {
                "type": "zip",
                "url": "https://api.github.com/repos/sebastianbergmann/php-file-iterator/zipball/050bedf145a257b1ff02746c31894800e5122946",
                "reference": "050bedf145a257b1ff02746c31894800e5122946",
>>>>>>> 50850605
                "shasum": ""
            },
            "require": {
                "php": "^7.1"
            },
            "require-dev": {
                "phpunit/phpunit": "^7.1"
            },
            "type": "library",
            "extra": {
                "branch-alias": {
                    "dev-master": "2.0.x-dev"
                }
            },
            "autoload": {
                "classmap": [
                    "src/"
                ]
            },
            "notification-url": "https://packagist.org/downloads/",
            "license": [
                "BSD-3-Clause"
            ],
            "authors": [
                {
                    "name": "Sebastian Bergmann",
                    "email": "sebastian@phpunit.de",
                    "role": "lead"
                }
            ],
            "description": "FilterIterator implementation that filters files based on a list of suffixes.",
            "homepage": "https://github.com/sebastianbergmann/php-file-iterator/",
            "keywords": [
                "filesystem",
                "iterator"
            ],
<<<<<<< HEAD
            "time": "2017-11-27T13:52:08+00:00"
=======
            "time": "2018-09-13T20:33:42+00:00"
>>>>>>> 50850605
        },
        {
            "name": "phpunit/php-text-template",
            "version": "1.2.1",
            "source": {
                "type": "git",
                "url": "https://github.com/sebastianbergmann/php-text-template.git",
                "reference": "31f8b717e51d9a2afca6c9f046f5d69fc27c8686"
            },
            "dist": {
                "type": "zip",
                "url": "https://api.github.com/repos/sebastianbergmann/php-text-template/zipball/31f8b717e51d9a2afca6c9f046f5d69fc27c8686",
                "reference": "31f8b717e51d9a2afca6c9f046f5d69fc27c8686",
                "shasum": ""
            },
            "require": {
                "php": ">=5.3.3"
            },
            "type": "library",
            "autoload": {
                "classmap": [
                    "src/"
                ]
            },
            "notification-url": "https://packagist.org/downloads/",
            "license": [
                "BSD-3-Clause"
            ],
            "authors": [
                {
                    "name": "Sebastian Bergmann",
                    "email": "sebastian@phpunit.de",
                    "role": "lead"
                }
            ],
            "description": "Simple template engine.",
            "homepage": "https://github.com/sebastianbergmann/php-text-template/",
            "keywords": [
                "template"
            ],
            "time": "2015-06-21T13:50:34+00:00"
        },
        {
            "name": "phpunit/php-timer",
            "version": "2.1.2",
            "source": {
                "type": "git",
                "url": "https://github.com/sebastianbergmann/php-timer.git",
                "reference": "1038454804406b0b5f5f520358e78c1c2f71501e"
            },
            "dist": {
                "type": "zip",
                "url": "https://api.github.com/repos/sebastianbergmann/php-timer/zipball/1038454804406b0b5f5f520358e78c1c2f71501e",
                "reference": "1038454804406b0b5f5f520358e78c1c2f71501e",
                "shasum": ""
            },
            "require": {
                "php": "^7.1"
            },
            "require-dev": {
                "phpunit/phpunit": "^7.0"
            },
            "type": "library",
            "extra": {
                "branch-alias": {
                    "dev-master": "2.1-dev"
                }
            },
            "autoload": {
                "classmap": [
                    "src/"
                ]
            },
            "notification-url": "https://packagist.org/downloads/",
            "license": [
                "BSD-3-Clause"
            ],
            "authors": [
                {
                    "name": "Sebastian Bergmann",
                    "email": "sebastian@phpunit.de",
                    "role": "lead"
                }
            ],
            "description": "Utility class for timing",
            "homepage": "https://github.com/sebastianbergmann/php-timer/",
            "keywords": [
                "timer"
            ],
            "time": "2019-06-07T04:22:29+00:00"
        },
        {
            "name": "phpunit/php-token-stream",
<<<<<<< HEAD
            "version": "2.0.2",
            "source": {
                "type": "git",
                "url": "https://github.com/sebastianbergmann/php-token-stream.git",
                "reference": "791198a2c6254db10131eecfe8c06670700904db"
            },
            "dist": {
                "type": "zip",
                "url": "https://api.github.com/repos/sebastianbergmann/php-token-stream/zipball/791198a2c6254db10131eecfe8c06670700904db",
                "reference": "791198a2c6254db10131eecfe8c06670700904db",
=======
            "version": "3.1.1",
            "source": {
                "type": "git",
                "url": "https://github.com/sebastianbergmann/php-token-stream.git",
                "reference": "995192df77f63a59e47f025390d2d1fdf8f425ff"
            },
            "dist": {
                "type": "zip",
                "url": "https://api.github.com/repos/sebastianbergmann/php-token-stream/zipball/995192df77f63a59e47f025390d2d1fdf8f425ff",
                "reference": "995192df77f63a59e47f025390d2d1fdf8f425ff",
>>>>>>> 50850605
                "shasum": ""
            },
            "require": {
                "ext-tokenizer": "*",
                "php": "^7.1"
            },
            "require-dev": {
                "phpunit/phpunit": "^7.0"
            },
            "type": "library",
            "extra": {
                "branch-alias": {
                    "dev-master": "3.1-dev"
                }
            },
            "autoload": {
                "classmap": [
                    "src/"
                ]
            },
            "notification-url": "https://packagist.org/downloads/",
            "license": [
                "BSD-3-Clause"
            ],
            "authors": [
                {
                    "name": "Sebastian Bergmann",
                    "email": "sebastian@phpunit.de"
                }
            ],
            "description": "Wrapper around PHP's tokenizer extension.",
            "homepage": "https://github.com/sebastianbergmann/php-token-stream/",
            "keywords": [
                "tokenizer"
            ],
<<<<<<< HEAD
            "time": "2017-11-27T05:48:46+00:00"
        },
        {
            "name": "phpunit/phpunit",
            "version": "5.7.27",
            "source": {
                "type": "git",
                "url": "https://github.com/sebastianbergmann/phpunit.git",
                "reference": "b7803aeca3ccb99ad0a506fa80b64cd6a56bbc0c"
            },
            "dist": {
                "type": "zip",
                "url": "https://api.github.com/repos/sebastianbergmann/phpunit/zipball/b7803aeca3ccb99ad0a506fa80b64cd6a56bbc0c",
                "reference": "b7803aeca3ccb99ad0a506fa80b64cd6a56bbc0c",
=======
            "time": "2019-09-17T06:23:10+00:00"
        },
        {
            "name": "phpunit/phpunit",
            "version": "7.5.20",
            "source": {
                "type": "git",
                "url": "https://github.com/sebastianbergmann/phpunit.git",
                "reference": "9467db479d1b0487c99733bb1e7944d32deded2c"
            },
            "dist": {
                "type": "zip",
                "url": "https://api.github.com/repos/sebastianbergmann/phpunit/zipball/9467db479d1b0487c99733bb1e7944d32deded2c",
                "reference": "9467db479d1b0487c99733bb1e7944d32deded2c",
>>>>>>> 50850605
                "shasum": ""
            },
            "require": {
                "doctrine/instantiator": "^1.1",
                "ext-dom": "*",
                "ext-json": "*",
                "ext-libxml": "*",
                "ext-mbstring": "*",
                "ext-xml": "*",
<<<<<<< HEAD
                "myclabs/deep-copy": "~1.3",
                "php": "^5.6 || ^7.0",
                "phpspec/prophecy": "^1.6.2",
                "phpunit/php-code-coverage": "^4.0.4",
                "phpunit/php-file-iterator": "~1.4",
                "phpunit/php-text-template": "~1.2",
                "phpunit/php-timer": "^1.0.6",
                "phpunit/phpunit-mock-objects": "^3.2",
                "sebastian/comparator": "^1.2.4",
                "sebastian/diff": "^1.4.3",
                "sebastian/environment": "^1.3.4 || ^2.0",
                "sebastian/exporter": "~2.0",
                "sebastian/global-state": "^1.1",
                "sebastian/object-enumerator": "~2.0",
                "sebastian/resource-operations": "~1.0",
                "sebastian/version": "^1.0.6|^2.0.1",
                "symfony/yaml": "~2.1|~3.0|~4.0"
=======
                "myclabs/deep-copy": "^1.7",
                "phar-io/manifest": "^1.0.2",
                "phar-io/version": "^2.0",
                "php": "^7.1",
                "phpspec/prophecy": "^1.7",
                "phpunit/php-code-coverage": "^6.0.7",
                "phpunit/php-file-iterator": "^2.0.1",
                "phpunit/php-text-template": "^1.2.1",
                "phpunit/php-timer": "^2.1",
                "sebastian/comparator": "^3.0",
                "sebastian/diff": "^3.0",
                "sebastian/environment": "^4.0",
                "sebastian/exporter": "^3.1",
                "sebastian/global-state": "^2.0",
                "sebastian/object-enumerator": "^3.0.3",
                "sebastian/resource-operations": "^2.0",
                "sebastian/version": "^2.0.1"
>>>>>>> 50850605
            },
            "conflict": {
                "phpunit/phpunit-mock-objects": "*"
            },
            "require-dev": {
                "ext-pdo": "*"
            },
            "suggest": {
                "ext-soap": "*",
                "ext-xdebug": "*",
                "phpunit/php-invoker": "^2.0"
            },
            "bin": [
                "phpunit"
            ],
            "type": "library",
            "extra": {
                "branch-alias": {
                    "dev-master": "7.5-dev"
                }
            },
            "autoload": {
                "classmap": [
                    "src/"
                ]
            },
            "notification-url": "https://packagist.org/downloads/",
            "license": [
                "BSD-3-Clause"
            ],
            "authors": [
                {
                    "name": "Sebastian Bergmann",
                    "email": "sebastian@phpunit.de",
                    "role": "lead"
                }
            ],
            "description": "The PHP Unit Testing framework.",
            "homepage": "https://phpunit.de/",
            "keywords": [
                "phpunit",
                "testing",
                "xunit"
            ],
<<<<<<< HEAD
            "time": "2018-02-01T05:50:59+00:00"
        },
        {
            "name": "phpunit/phpunit-mock-objects",
            "version": "3.4.4",
            "source": {
                "type": "git",
                "url": "https://github.com/sebastianbergmann/phpunit-mock-objects.git",
                "reference": "a23b761686d50a560cc56233b9ecf49597cc9118"
            },
            "dist": {
                "type": "zip",
                "url": "https://api.github.com/repos/sebastianbergmann/phpunit-mock-objects/zipball/a23b761686d50a560cc56233b9ecf49597cc9118",
                "reference": "a23b761686d50a560cc56233b9ecf49597cc9118",
                "shasum": ""
            },
            "require": {
                "doctrine/instantiator": "^1.0.2",
                "php": "^5.6 || ^7.0",
                "phpunit/php-text-template": "^1.2",
                "sebastian/exporter": "^1.2 || ^2.0"
            },
            "conflict": {
                "phpunit/phpunit": "<5.4.0"
            },
            "require-dev": {
                "phpunit/phpunit": "^5.4"
            },
            "suggest": {
                "ext-soap": "*"
            },
            "type": "library",
            "extra": {
                "branch-alias": {
                    "dev-master": "3.2.x-dev"
                }
            },
            "autoload": {
                "classmap": [
                    "src/"
                ]
            },
            "notification-url": "https://packagist.org/downloads/",
            "license": [
                "BSD-3-Clause"
            ],
            "authors": [
                {
                    "name": "Sebastian Bergmann",
                    "email": "sb@sebastian-bergmann.de",
                    "role": "lead"
                }
            ],
            "description": "Mock Object library for PHPUnit",
            "homepage": "https://github.com/sebastianbergmann/phpunit-mock-objects/",
            "keywords": [
                "mock",
                "xunit"
            ],
            "abandoned": true,
            "time": "2017-06-30T09:13:00+00:00"
=======
            "time": "2020-01-08T08:45:45+00:00"
>>>>>>> 50850605
        },
        {
            "name": "sebastian/code-unit-reverse-lookup",
            "version": "1.0.1",
            "source": {
                "type": "git",
                "url": "https://github.com/sebastianbergmann/code-unit-reverse-lookup.git",
                "reference": "4419fcdb5eabb9caa61a27c7a1db532a6b55dd18"
            },
            "dist": {
                "type": "zip",
                "url": "https://api.github.com/repos/sebastianbergmann/code-unit-reverse-lookup/zipball/4419fcdb5eabb9caa61a27c7a1db532a6b55dd18",
                "reference": "4419fcdb5eabb9caa61a27c7a1db532a6b55dd18",
                "shasum": ""
            },
            "require": {
                "php": "^5.6 || ^7.0"
            },
            "require-dev": {
                "phpunit/phpunit": "^5.7 || ^6.0"
            },
            "type": "library",
            "extra": {
                "branch-alias": {
                    "dev-master": "1.0.x-dev"
                }
            },
            "autoload": {
                "classmap": [
                    "src/"
                ]
            },
            "notification-url": "https://packagist.org/downloads/",
            "license": [
                "BSD-3-Clause"
            ],
            "authors": [
                {
                    "name": "Sebastian Bergmann",
                    "email": "sebastian@phpunit.de"
                }
            ],
            "description": "Looks up which function or method a line of code belongs to",
            "homepage": "https://github.com/sebastianbergmann/code-unit-reverse-lookup/",
            "time": "2017-03-04T06:30:41+00:00"
        },
        {
            "name": "sebastian/comparator",
            "version": "3.0.2",
            "source": {
                "type": "git",
                "url": "https://github.com/sebastianbergmann/comparator.git",
                "reference": "5de4fc177adf9bce8df98d8d141a7559d7ccf6da"
            },
            "dist": {
                "type": "zip",
                "url": "https://api.github.com/repos/sebastianbergmann/comparator/zipball/5de4fc177adf9bce8df98d8d141a7559d7ccf6da",
                "reference": "5de4fc177adf9bce8df98d8d141a7559d7ccf6da",
                "shasum": ""
            },
            "require": {
                "php": "^7.1",
                "sebastian/diff": "^3.0",
                "sebastian/exporter": "^3.1"
            },
            "require-dev": {
                "phpunit/phpunit": "^7.1"
            },
            "type": "library",
            "extra": {
                "branch-alias": {
                    "dev-master": "3.0-dev"
                }
            },
            "autoload": {
                "classmap": [
                    "src/"
                ]
            },
            "notification-url": "https://packagist.org/downloads/",
            "license": [
                "BSD-3-Clause"
            ],
            "authors": [
                {
                    "name": "Jeff Welch",
                    "email": "whatthejeff@gmail.com"
                },
                {
                    "name": "Volker Dusch",
                    "email": "github@wallbash.com"
                },
                {
                    "name": "Bernhard Schussek",
                    "email": "bschussek@2bepublished.at"
                },
                {
                    "name": "Sebastian Bergmann",
                    "email": "sebastian@phpunit.de"
                }
            ],
            "description": "Provides the functionality to compare PHP values for equality",
            "homepage": "https://github.com/sebastianbergmann/comparator",
            "keywords": [
                "comparator",
                "compare",
                "equality"
            ],
            "time": "2018-07-12T15:12:46+00:00"
        },
        {
            "name": "sebastian/diff",
            "version": "3.0.2",
            "source": {
                "type": "git",
                "url": "https://github.com/sebastianbergmann/diff.git",
                "reference": "720fcc7e9b5cf384ea68d9d930d480907a0c1a29"
            },
            "dist": {
                "type": "zip",
                "url": "https://api.github.com/repos/sebastianbergmann/diff/zipball/720fcc7e9b5cf384ea68d9d930d480907a0c1a29",
                "reference": "720fcc7e9b5cf384ea68d9d930d480907a0c1a29",
                "shasum": ""
            },
            "require": {
                "php": "^7.1"
            },
            "require-dev": {
                "phpunit/phpunit": "^7.5 || ^8.0",
                "symfony/process": "^2 || ^3.3 || ^4"
            },
            "type": "library",
            "extra": {
                "branch-alias": {
                    "dev-master": "3.0-dev"
                }
            },
            "autoload": {
                "classmap": [
                    "src/"
                ]
            },
            "notification-url": "https://packagist.org/downloads/",
            "license": [
                "BSD-3-Clause"
            ],
            "authors": [
                {
                    "name": "Kore Nordmann",
                    "email": "mail@kore-nordmann.de"
                },
                {
                    "name": "Sebastian Bergmann",
                    "email": "sebastian@phpunit.de"
                }
            ],
            "description": "Diff implementation",
            "homepage": "https://github.com/sebastianbergmann/diff",
            "keywords": [
                "diff",
                "udiff",
                "unidiff",
                "unified diff"
            ],
            "time": "2019-02-04T06:01:07+00:00"
        },
        {
            "name": "sebastian/environment",
            "version": "4.2.3",
            "source": {
                "type": "git",
                "url": "https://github.com/sebastianbergmann/environment.git",
                "reference": "464c90d7bdf5ad4e8a6aea15c091fec0603d4368"
            },
            "dist": {
                "type": "zip",
                "url": "https://api.github.com/repos/sebastianbergmann/environment/zipball/464c90d7bdf5ad4e8a6aea15c091fec0603d4368",
                "reference": "464c90d7bdf5ad4e8a6aea15c091fec0603d4368",
                "shasum": ""
            },
            "require": {
                "php": "^7.1"
            },
            "require-dev": {
                "phpunit/phpunit": "^7.5"
            },
            "suggest": {
                "ext-posix": "*"
            },
            "type": "library",
            "extra": {
                "branch-alias": {
                    "dev-master": "4.2-dev"
                }
            },
            "autoload": {
                "classmap": [
                    "src/"
                ]
            },
            "notification-url": "https://packagist.org/downloads/",
            "license": [
                "BSD-3-Clause"
            ],
            "authors": [
                {
                    "name": "Sebastian Bergmann",
                    "email": "sebastian@phpunit.de"
                }
            ],
            "description": "Provides functionality to handle HHVM/PHP environments",
            "homepage": "http://www.github.com/sebastianbergmann/environment",
            "keywords": [
                "Xdebug",
                "environment",
                "hhvm"
            ],
            "time": "2019-11-20T08:46:58+00:00"
        },
        {
            "name": "sebastian/exporter",
            "version": "3.1.2",
            "source": {
                "type": "git",
                "url": "https://github.com/sebastianbergmann/exporter.git",
                "reference": "68609e1261d215ea5b21b7987539cbfbe156ec3e"
            },
            "dist": {
                "type": "zip",
                "url": "https://api.github.com/repos/sebastianbergmann/exporter/zipball/68609e1261d215ea5b21b7987539cbfbe156ec3e",
                "reference": "68609e1261d215ea5b21b7987539cbfbe156ec3e",
                "shasum": ""
            },
            "require": {
                "php": "^7.0",
                "sebastian/recursion-context": "^3.0"
            },
            "require-dev": {
                "ext-mbstring": "*",
                "phpunit/phpunit": "^6.0"
            },
            "type": "library",
            "extra": {
                "branch-alias": {
                    "dev-master": "3.1.x-dev"
                }
            },
            "autoload": {
                "classmap": [
                    "src/"
                ]
            },
            "notification-url": "https://packagist.org/downloads/",
            "license": [
                "BSD-3-Clause"
            ],
            "authors": [
                {
                    "name": "Sebastian Bergmann",
                    "email": "sebastian@phpunit.de"
                },
                {
                    "name": "Jeff Welch",
                    "email": "whatthejeff@gmail.com"
                },
                {
                    "name": "Volker Dusch",
                    "email": "github@wallbash.com"
                },
                {
                    "name": "Adam Harvey",
                    "email": "aharvey@php.net"
                },
                {
                    "name": "Bernhard Schussek",
                    "email": "bschussek@gmail.com"
                }
            ],
            "description": "Provides the functionality to export PHP variables for visualization",
            "homepage": "http://www.github.com/sebastianbergmann/exporter",
            "keywords": [
                "export",
                "exporter"
            ],
            "time": "2019-09-14T09:02:43+00:00"
        },
        {
            "name": "sebastian/global-state",
            "version": "2.0.0",
            "source": {
                "type": "git",
                "url": "https://github.com/sebastianbergmann/global-state.git",
                "reference": "e8ba02eed7bbbb9e59e43dedd3dddeff4a56b0c4"
            },
            "dist": {
                "type": "zip",
                "url": "https://api.github.com/repos/sebastianbergmann/global-state/zipball/e8ba02eed7bbbb9e59e43dedd3dddeff4a56b0c4",
                "reference": "e8ba02eed7bbbb9e59e43dedd3dddeff4a56b0c4",
                "shasum": ""
            },
            "require": {
                "php": "^7.0"
            },
            "require-dev": {
                "phpunit/phpunit": "^6.0"
            },
            "suggest": {
                "ext-uopz": "*"
            },
            "type": "library",
            "extra": {
                "branch-alias": {
                    "dev-master": "2.0-dev"
                }
            },
            "autoload": {
                "classmap": [
                    "src/"
                ]
            },
            "notification-url": "https://packagist.org/downloads/",
            "license": [
                "BSD-3-Clause"
            ],
            "authors": [
                {
                    "name": "Sebastian Bergmann",
                    "email": "sebastian@phpunit.de"
                }
            ],
            "description": "Snapshotting of global state",
            "homepage": "http://www.github.com/sebastianbergmann/global-state",
            "keywords": [
                "global state"
            ],
            "time": "2017-04-27T15:39:26+00:00"
        },
        {
            "name": "sebastian/object-enumerator",
            "version": "3.0.3",
            "source": {
                "type": "git",
                "url": "https://github.com/sebastianbergmann/object-enumerator.git",
                "reference": "7cfd9e65d11ffb5af41198476395774d4c8a84c5"
            },
            "dist": {
                "type": "zip",
                "url": "https://api.github.com/repos/sebastianbergmann/object-enumerator/zipball/7cfd9e65d11ffb5af41198476395774d4c8a84c5",
                "reference": "7cfd9e65d11ffb5af41198476395774d4c8a84c5",
                "shasum": ""
            },
            "require": {
                "php": "^7.0",
                "sebastian/object-reflector": "^1.1.1",
                "sebastian/recursion-context": "^3.0"
            },
            "require-dev": {
                "phpunit/phpunit": "^6.0"
            },
            "type": "library",
            "extra": {
                "branch-alias": {
                    "dev-master": "3.0.x-dev"
                }
            },
            "autoload": {
                "classmap": [
                    "src/"
                ]
            },
            "notification-url": "https://packagist.org/downloads/",
            "license": [
                "BSD-3-Clause"
            ],
            "authors": [
                {
                    "name": "Sebastian Bergmann",
                    "email": "sebastian@phpunit.de"
                }
            ],
            "description": "Traverses array structures and object graphs to enumerate all referenced objects",
            "homepage": "https://github.com/sebastianbergmann/object-enumerator/",
            "time": "2017-08-03T12:35:26+00:00"
        },
        {
            "name": "sebastian/object-reflector",
            "version": "1.1.1",
            "source": {
                "type": "git",
                "url": "https://github.com/sebastianbergmann/object-reflector.git",
                "reference": "773f97c67f28de00d397be301821b06708fca0be"
            },
            "dist": {
                "type": "zip",
                "url": "https://api.github.com/repos/sebastianbergmann/object-reflector/zipball/773f97c67f28de00d397be301821b06708fca0be",
                "reference": "773f97c67f28de00d397be301821b06708fca0be",
                "shasum": ""
            },
            "require": {
                "php": "^7.0"
            },
            "require-dev": {
                "phpunit/phpunit": "^6.0"
            },
            "type": "library",
            "extra": {
                "branch-alias": {
                    "dev-master": "1.1-dev"
                }
            },
            "autoload": {
                "classmap": [
                    "src/"
                ]
            },
            "notification-url": "https://packagist.org/downloads/",
            "license": [
                "BSD-3-Clause"
            ],
            "authors": [
                {
                    "name": "Sebastian Bergmann",
                    "email": "sebastian@phpunit.de"
                }
            ],
            "description": "Allows reflection of object attributes, including inherited and non-public ones",
            "homepage": "https://github.com/sebastianbergmann/object-reflector/",
            "time": "2017-03-29T09:07:27+00:00"
        },
        {
            "name": "sebastian/recursion-context",
            "version": "3.0.0",
            "source": {
                "type": "git",
                "url": "https://github.com/sebastianbergmann/recursion-context.git",
                "reference": "5b0cd723502bac3b006cbf3dbf7a1e3fcefe4fa8"
            },
            "dist": {
                "type": "zip",
                "url": "https://api.github.com/repos/sebastianbergmann/recursion-context/zipball/5b0cd723502bac3b006cbf3dbf7a1e3fcefe4fa8",
                "reference": "5b0cd723502bac3b006cbf3dbf7a1e3fcefe4fa8",
                "shasum": ""
            },
            "require": {
                "php": "^7.0"
            },
            "require-dev": {
                "phpunit/phpunit": "^6.0"
            },
            "type": "library",
            "extra": {
                "branch-alias": {
                    "dev-master": "3.0.x-dev"
                }
            },
            "autoload": {
                "classmap": [
                    "src/"
                ]
            },
            "notification-url": "https://packagist.org/downloads/",
            "license": [
                "BSD-3-Clause"
            ],
            "authors": [
                {
                    "name": "Jeff Welch",
                    "email": "whatthejeff@gmail.com"
                },
                {
                    "name": "Sebastian Bergmann",
                    "email": "sebastian@phpunit.de"
                },
                {
                    "name": "Adam Harvey",
                    "email": "aharvey@php.net"
                }
            ],
            "description": "Provides functionality to recursively process PHP variables",
            "homepage": "http://www.github.com/sebastianbergmann/recursion-context",
            "time": "2017-03-03T06:23:57+00:00"
        },
        {
            "name": "sebastian/resource-operations",
            "version": "2.0.1",
            "source": {
                "type": "git",
                "url": "https://github.com/sebastianbergmann/resource-operations.git",
                "reference": "4d7a795d35b889bf80a0cc04e08d77cedfa917a9"
            },
            "dist": {
                "type": "zip",
                "url": "https://api.github.com/repos/sebastianbergmann/resource-operations/zipball/4d7a795d35b889bf80a0cc04e08d77cedfa917a9",
                "reference": "4d7a795d35b889bf80a0cc04e08d77cedfa917a9",
                "shasum": ""
            },
            "require": {
                "php": "^7.1"
            },
            "type": "library",
            "extra": {
                "branch-alias": {
                    "dev-master": "2.0-dev"
                }
            },
            "autoload": {
                "classmap": [
                    "src/"
                ]
            },
            "notification-url": "https://packagist.org/downloads/",
            "license": [
                "BSD-3-Clause"
            ],
            "authors": [
                {
                    "name": "Sebastian Bergmann",
                    "email": "sebastian@phpunit.de"
                }
            ],
            "description": "Provides a list of PHP built-in functions that operate on resources",
            "homepage": "https://www.github.com/sebastianbergmann/resource-operations",
            "time": "2018-10-04T04:07:39+00:00"
        },
        {
            "name": "sebastian/version",
            "version": "2.0.1",
            "source": {
                "type": "git",
                "url": "https://github.com/sebastianbergmann/version.git",
                "reference": "99732be0ddb3361e16ad77b68ba41efc8e979019"
            },
            "dist": {
                "type": "zip",
                "url": "https://api.github.com/repos/sebastianbergmann/version/zipball/99732be0ddb3361e16ad77b68ba41efc8e979019",
                "reference": "99732be0ddb3361e16ad77b68ba41efc8e979019",
                "shasum": ""
            },
            "require": {
                "php": ">=5.6"
            },
            "type": "library",
            "extra": {
                "branch-alias": {
                    "dev-master": "2.0.x-dev"
                }
            },
            "autoload": {
                "classmap": [
                    "src/"
                ]
            },
            "notification-url": "https://packagist.org/downloads/",
            "license": [
                "BSD-3-Clause"
            ],
            "authors": [
                {
                    "name": "Sebastian Bergmann",
                    "email": "sebastian@phpunit.de",
                    "role": "lead"
                }
            ],
            "description": "Library that helps with managing the version number of Git-hosted PHP projects",
            "homepage": "https://github.com/sebastianbergmann/version",
            "time": "2016-10-03T07:35:21+00:00"
        },
        {
<<<<<<< HEAD
            "name": "webmozart/assert",
            "version": "1.8.0",
            "source": {
                "type": "git",
                "url": "https://github.com/webmozart/assert.git",
                "reference": "ab2cb0b3b559010b75981b1bdce728da3ee90ad6"
            },
            "dist": {
                "type": "zip",
                "url": "https://api.github.com/repos/webmozart/assert/zipball/ab2cb0b3b559010b75981b1bdce728da3ee90ad6",
                "reference": "ab2cb0b3b559010b75981b1bdce728da3ee90ad6",
                "shasum": ""
            },
            "require": {
                "php": "^5.3.3 || ^7.0",
                "symfony/polyfill-ctype": "^1.8"
            },
            "conflict": {
                "vimeo/psalm": "<3.9.1"
            },
            "require-dev": {
                "phpunit/phpunit": "^4.8.36 || ^7.5.13"
            },
=======
            "name": "thecodingmachine/phpstan-strict-rules",
            "version": "v0.12.0",
            "source": {
                "type": "git",
                "url": "https://github.com/thecodingmachine/phpstan-strict-rules.git",
                "reference": "8c58cc87dc870382b228c95c4f1cc9fc871aaf28"
            },
            "dist": {
                "type": "zip",
                "url": "https://api.github.com/repos/thecodingmachine/phpstan-strict-rules/zipball/8c58cc87dc870382b228c95c4f1cc9fc871aaf28",
                "reference": "8c58cc87dc870382b228c95c4f1cc9fc871aaf28",
                "shasum": ""
            },
            "require": {
                "php": "^7.1",
                "phpstan/phpstan": "^0.12"
            },
            "require-dev": {
                "php-coveralls/php-coveralls": "^2.1",
                "phpunit/phpunit": "^7.1"
            },
            "type": "phpstan-extension",
            "extra": {
                "branch-alias": {
                    "dev-master": "0.12-dev"
                },
                "phpstan": {
                    "includes": [
                        "phpstan-strict-rules.neon"
                    ]
                }
            },
            "autoload": {
                "psr-4": {
                    "TheCodingMachine\\PHPStan\\": "src/"
                }
            },
            "notification-url": "https://packagist.org/downloads/",
            "license": [
                "MIT"
            ],
            "authors": [
                {
                    "name": "David Négrier",
                    "email": "d.negrier@thecodingmachine.com"
                }
            ],
            "description": "A set of additional rules for PHPStan based on best practices followed at TheCodingMachine",
            "time": "2019-12-04T11:25:22+00:00"
        },
        {
            "name": "theseer/tokenizer",
            "version": "1.1.3",
            "source": {
                "type": "git",
                "url": "https://github.com/theseer/tokenizer.git",
                "reference": "11336f6f84e16a720dae9d8e6ed5019efa85a0f9"
            },
            "dist": {
                "type": "zip",
                "url": "https://api.github.com/repos/theseer/tokenizer/zipball/11336f6f84e16a720dae9d8e6ed5019efa85a0f9",
                "reference": "11336f6f84e16a720dae9d8e6ed5019efa85a0f9",
                "shasum": ""
            },
            "require": {
                "ext-dom": "*",
                "ext-tokenizer": "*",
                "ext-xmlwriter": "*",
                "php": "^7.0"
            },
            "type": "library",
            "autoload": {
                "classmap": [
                    "src/"
                ]
            },
            "notification-url": "https://packagist.org/downloads/",
            "license": [
                "BSD-3-Clause"
            ],
            "authors": [
                {
                    "name": "Arne Blankerts",
                    "email": "arne@blankerts.de",
                    "role": "Developer"
                }
            ],
            "description": "A small library for converting tokenized PHP source code into XML and potentially other formats",
            "time": "2019-06-13T22:48:21+00:00"
        },
        {
            "name": "webmozart/assert",
            "version": "1.8.0",
            "source": {
                "type": "git",
                "url": "https://github.com/webmozart/assert.git",
                "reference": "ab2cb0b3b559010b75981b1bdce728da3ee90ad6"
            },
            "dist": {
                "type": "zip",
                "url": "https://api.github.com/repos/webmozart/assert/zipball/ab2cb0b3b559010b75981b1bdce728da3ee90ad6",
                "reference": "ab2cb0b3b559010b75981b1bdce728da3ee90ad6",
                "shasum": ""
            },
            "require": {
                "php": "^5.3.3 || ^7.0",
                "symfony/polyfill-ctype": "^1.8"
            },
            "conflict": {
                "vimeo/psalm": "<3.9.1"
            },
            "require-dev": {
                "phpunit/phpunit": "^4.8.36 || ^7.5.13"
            },
>>>>>>> 50850605
            "type": "library",
            "autoload": {
                "psr-4": {
                    "Webmozart\\Assert\\": "src/"
                }
            },
            "notification-url": "https://packagist.org/downloads/",
            "license": [
                "MIT"
            ],
            "authors": [
                {
                    "name": "Bernhard Schussek",
                    "email": "bschussek@gmail.com"
                }
            ],
            "description": "Assertions to validate method input/output with nice error messages.",
            "keywords": [
                "assert",
                "check",
                "validate"
            ],
            "time": "2020-04-18T12:12:48+00:00"
        }
    ],
    "aliases": [],
    "minimum-stability": "stable",
    "stability-flags": [],
    "prefer-stable": false,
    "prefer-lowest": false,
    "platform": {
        "php": ">=7.2",
        "ext-curl": "*"
    },
    "platform-dev": []
}<|MERGE_RESOLUTION|>--- conflicted
+++ resolved
@@ -4,22 +4,6 @@
         "Read more about it at https://getcomposer.org/doc/01-basic-usage.md#installing-dependencies",
         "This file is @generated automatically"
     ],
-<<<<<<< HEAD
-    "content-hash": "32b59fff52fb92cdbda14c1e4efe036d",
-    "packages": [
-        {
-            "name": "beberlei/assert",
-            "version": "v2.9.9",
-            "source": {
-                "type": "git",
-                "url": "https://github.com/beberlei/assert.git",
-                "reference": "124317de301b7c91d5fce34c98bba2c6925bec95"
-            },
-            "dist": {
-                "type": "zip",
-                "url": "https://api.github.com/repos/beberlei/assert/zipball/124317de301b7c91d5fce34c98bba2c6925bec95",
-                "reference": "124317de301b7c91d5fce34c98bba2c6925bec95",
-=======
     "content-hash": "fa16e89688f7c2612246ffca0e24d653",
     "packages": [
         {
@@ -34,7 +18,6 @@
                 "type": "zip",
                 "url": "https://api.github.com/repos/beberlei/assert/zipball/d63a6943fc4fd1a2aedb65994e3548715105abcf",
                 "reference": "d63a6943fc4fd1a2aedb65994e3548715105abcf",
->>>>>>> 50850605
                 "shasum": ""
             },
             "require": {
@@ -45,17 +28,12 @@
                 "php": "^7"
             },
             "require-dev": {
-<<<<<<< HEAD
-                "friendsofphp/php-cs-fixer": "^2.1.1",
-                "phpunit/phpunit": "^4.8.35|^5.7"
-=======
                 "friendsofphp/php-cs-fixer": "*",
                 "phpstan/phpstan-shim": "*",
                 "phpunit/phpunit": ">=6.0.0 <8"
             },
             "suggest": {
                 "ext-intl": "Needed to allow Assertion::count(), Assertion::isCountable(), Assertion::minCount(), and Assertion::maxCount() to operate on ResourceBundles"
->>>>>>> 50850605
             },
             "type": "library",
             "autoload": {
@@ -88,7 +66,6 @@
                 "assertion",
                 "validation"
             ],
-<<<<<<< HEAD
             "time": "2019-05-28T15:27:37+00:00"
         },
         {
@@ -202,27 +179,6 @@
                 "symfony/deprecation-contracts": "^2.1",
                 "symfony/event-dispatcher-contracts": "^2",
                 "symfony/polyfill-php80": "^1.15"
-=======
-            "time": "2019-12-19T17:51:41+00:00"
-        },
-        {
-            "name": "symfony/event-dispatcher",
-            "version": "v4.4.9",
-            "source": {
-                "type": "git",
-                "url": "https://github.com/symfony/event-dispatcher.git",
-                "reference": "a5370aaa7807c7a439b21386661ffccf3dff2866"
-            },
-            "dist": {
-                "type": "zip",
-                "url": "https://api.github.com/repos/symfony/event-dispatcher/zipball/a5370aaa7807c7a439b21386661ffccf3dff2866",
-                "reference": "a5370aaa7807c7a439b21386661ffccf3dff2866",
-                "shasum": ""
-            },
-            "require": {
-                "php": ">=7.1.3",
-                "symfony/event-dispatcher-contracts": "^1.1"
->>>>>>> 50850605
             },
             "conflict": {
                 "symfony/dependency-injection": "<4.4"
@@ -237,21 +193,12 @@
             },
             "require-dev": {
                 "psr/log": "~1.0",
-<<<<<<< HEAD
                 "symfony/config": "^4.4|^5.0",
                 "symfony/dependency-injection": "^4.4|^5.0",
                 "symfony/expression-language": "^4.4|^5.0",
                 "symfony/http-foundation": "^4.4|^5.0",
                 "symfony/service-contracts": "^1.1|^2",
                 "symfony/stopwatch": "^4.4|^5.0"
-=======
-                "symfony/config": "^3.4|^4.0|^5.0",
-                "symfony/dependency-injection": "^3.4|^4.0|^5.0",
-                "symfony/expression-language": "^3.4|^4.0|^5.0",
-                "symfony/http-foundation": "^3.4|^4.0|^5.0",
-                "symfony/service-contracts": "^1.1|^2",
-                "symfony/stopwatch": "^3.4|^4.0|^5.0"
->>>>>>> 50850605
             },
             "suggest": {
                 "symfony/dependency-injection": "",
@@ -260,11 +207,7 @@
             "type": "library",
             "extra": {
                 "branch-alias": {
-<<<<<<< HEAD
                     "dev-master": "5.1-dev"
-=======
-                    "dev-master": "4.4-dev"
->>>>>>> 50850605
                 }
             },
             "autoload": {
@@ -291,7 +234,6 @@
             ],
             "description": "Symfony EventDispatcher Component",
             "homepage": "https://symfony.com",
-<<<<<<< HEAD
             "time": "2020-05-20T17:43:50+00:00"
         },
         {
@@ -313,39 +255,12 @@
                 "psr/event-dispatcher": "^1"
             },
             "suggest": {
-=======
-            "time": "2020-05-20T08:37:50+00:00"
-        },
-        {
-            "name": "symfony/event-dispatcher-contracts",
-            "version": "v1.1.7",
-            "source": {
-                "type": "git",
-                "url": "https://github.com/symfony/event-dispatcher-contracts.git",
-                "reference": "c43ab685673fb6c8d84220c77897b1d6cdbe1d18"
-            },
-            "dist": {
-                "type": "zip",
-                "url": "https://api.github.com/repos/symfony/event-dispatcher-contracts/zipball/c43ab685673fb6c8d84220c77897b1d6cdbe1d18",
-                "reference": "c43ab685673fb6c8d84220c77897b1d6cdbe1d18",
-                "shasum": ""
-            },
-            "require": {
-                "php": "^7.1.3"
-            },
-            "suggest": {
-                "psr/event-dispatcher": "",
->>>>>>> 50850605
                 "symfony/event-dispatcher-implementation": ""
             },
             "type": "library",
             "extra": {
                 "branch-alias": {
-<<<<<<< HEAD
                     "dev-master": "2.1-dev"
-=======
-                    "dev-master": "1.1-dev"
->>>>>>> 50850605
                 }
             },
             "autoload": {
@@ -377,11 +292,7 @@
                 "interoperability",
                 "standards"
             ],
-<<<<<<< HEAD
             "time": "2020-05-20T17:43:50+00:00"
-=======
-            "time": "2019-09-17T09:54:03+00:00"
->>>>>>> 50850605
         },
         {
             "name": "symfony/polyfill-ctype",
@@ -440,7 +351,6 @@
                 "portable"
             ],
             "time": "2020-05-12T16:14:59+00:00"
-<<<<<<< HEAD
         },
         {
             "name": "symfony/polyfill-php80",
@@ -507,12 +417,6 @@
         {
             "name": "symfony/yaml",
             "version": "v4.4.10",
-=======
-        },
-        {
-            "name": "symfony/yaml",
-            "version": "v4.4.9",
->>>>>>> 50850605
             "source": {
                 "type": "git",
                 "url": "https://github.com/symfony/yaml.git",
@@ -628,55 +532,6 @@
             "time": "2020-05-29T17:27:14+00:00"
         },
         {
-<<<<<<< HEAD
-            "name": "lapistano/proxy-object",
-            "version": "dev-master",
-            "source": {
-                "type": "git",
-                "url": "https://github.com/lapistano/proxy-object.git",
-                "reference": "d7184a479f502d5a0f96d0bae73566dbb498da8f"
-            },
-            "dist": {
-                "type": "zip",
-                "url": "https://api.github.com/repos/lapistano/proxy-object/zipball/d7184a479f502d5a0f96d0bae73566dbb498da8f",
-                "reference": "d7184a479f502d5a0f96d0bae73566dbb498da8f",
-                "shasum": ""
-            },
-            "require": {
-                "php": ">=5.3.2"
-            },
-            "require-dev": {
-                "phpunit/phpunit": "@stable"
-            },
-            "type": "library",
-            "autoload": {
-                "psr-0": {
-                    "lapistano\\ProxyObject": "src/"
-                }
-            },
-            "notification-url": "https://packagist.org/downloads/",
-            "license": [
-                "Apache 2.0"
-            ],
-            "authors": [
-                {
-                    "name": "Bastian Feder",
-                    "email": "lapis@bastian-feder.de",
-                    "homepage": "http://blog.bastian-feder.de"
-                }
-            ],
-            "description": "A library that makes it much easier to generate a proxy of your system under test (SUT)",
-            "homepage": "http://www.github.com/lapistano/proxy-object",
-            "keywords": [
-                "phpunit",
-                "proxy-object",
-                "testing"
-            ],
-            "time": "2015-06-24T09:27:33+00:00"
-        },
-        {
-=======
->>>>>>> 50850605
             "name": "mikey179/vfsstream",
             "version": "v1.6.8",
             "source": {
@@ -769,8 +624,6 @@
                 "object graph"
             ],
             "time": "2020-01-17T21:11:47+00:00"
-<<<<<<< HEAD
-=======
         },
         {
             "name": "phar-io/manifest",
@@ -873,7 +726,6 @@
             ],
             "description": "Library for handling version information and constraints",
             "time": "2018-07-08T19:19:57+00:00"
->>>>>>> 50850605
         },
         {
             "name": "phpdocumentor/reflection-common",
@@ -1085,8 +937,6 @@
                 "stub"
             ],
             "time": "2020-03-05T15:02:03+00:00"
-<<<<<<< HEAD
-=======
         },
         {
             "name": "phpstan/phpstan",
@@ -1182,7 +1032,6 @@
             ],
             "description": "PHPStan beberlei/assert extension",
             "time": "2020-01-03T10:02:05+00:00"
->>>>>>> 50850605
         },
         {
             "name": "phpunit/php-code-coverage",
@@ -1249,18 +1098,6 @@
         },
         {
             "name": "phpunit/php-file-iterator",
-<<<<<<< HEAD
-            "version": "1.4.5",
-            "source": {
-                "type": "git",
-                "url": "https://github.com/sebastianbergmann/php-file-iterator.git",
-                "reference": "730b01bc3e867237eaac355e06a36b85dd93a8b4"
-            },
-            "dist": {
-                "type": "zip",
-                "url": "https://api.github.com/repos/sebastianbergmann/php-file-iterator/zipball/730b01bc3e867237eaac355e06a36b85dd93a8b4",
-                "reference": "730b01bc3e867237eaac355e06a36b85dd93a8b4",
-=======
             "version": "2.0.2",
             "source": {
                 "type": "git",
@@ -1271,7 +1108,6 @@
                 "type": "zip",
                 "url": "https://api.github.com/repos/sebastianbergmann/php-file-iterator/zipball/050bedf145a257b1ff02746c31894800e5122946",
                 "reference": "050bedf145a257b1ff02746c31894800e5122946",
->>>>>>> 50850605
                 "shasum": ""
             },
             "require": {
@@ -1308,11 +1144,7 @@
                 "filesystem",
                 "iterator"
             ],
-<<<<<<< HEAD
-            "time": "2017-11-27T13:52:08+00:00"
-=======
             "time": "2018-09-13T20:33:42+00:00"
->>>>>>> 50850605
         },
         {
             "name": "phpunit/php-text-template",
@@ -1406,18 +1238,6 @@
         },
         {
             "name": "phpunit/php-token-stream",
-<<<<<<< HEAD
-            "version": "2.0.2",
-            "source": {
-                "type": "git",
-                "url": "https://github.com/sebastianbergmann/php-token-stream.git",
-                "reference": "791198a2c6254db10131eecfe8c06670700904db"
-            },
-            "dist": {
-                "type": "zip",
-                "url": "https://api.github.com/repos/sebastianbergmann/php-token-stream/zipball/791198a2c6254db10131eecfe8c06670700904db",
-                "reference": "791198a2c6254db10131eecfe8c06670700904db",
-=======
             "version": "3.1.1",
             "source": {
                 "type": "git",
@@ -1428,7 +1248,6 @@
                 "type": "zip",
                 "url": "https://api.github.com/repos/sebastianbergmann/php-token-stream/zipball/995192df77f63a59e47f025390d2d1fdf8f425ff",
                 "reference": "995192df77f63a59e47f025390d2d1fdf8f425ff",
->>>>>>> 50850605
                 "shasum": ""
             },
             "require": {
@@ -1464,22 +1283,6 @@
             "keywords": [
                 "tokenizer"
             ],
-<<<<<<< HEAD
-            "time": "2017-11-27T05:48:46+00:00"
-        },
-        {
-            "name": "phpunit/phpunit",
-            "version": "5.7.27",
-            "source": {
-                "type": "git",
-                "url": "https://github.com/sebastianbergmann/phpunit.git",
-                "reference": "b7803aeca3ccb99ad0a506fa80b64cd6a56bbc0c"
-            },
-            "dist": {
-                "type": "zip",
-                "url": "https://api.github.com/repos/sebastianbergmann/phpunit/zipball/b7803aeca3ccb99ad0a506fa80b64cd6a56bbc0c",
-                "reference": "b7803aeca3ccb99ad0a506fa80b64cd6a56bbc0c",
-=======
             "time": "2019-09-17T06:23:10+00:00"
         },
         {
@@ -1494,7 +1297,6 @@
                 "type": "zip",
                 "url": "https://api.github.com/repos/sebastianbergmann/phpunit/zipball/9467db479d1b0487c99733bb1e7944d32deded2c",
                 "reference": "9467db479d1b0487c99733bb1e7944d32deded2c",
->>>>>>> 50850605
                 "shasum": ""
             },
             "require": {
@@ -1504,25 +1306,6 @@
                 "ext-libxml": "*",
                 "ext-mbstring": "*",
                 "ext-xml": "*",
-<<<<<<< HEAD
-                "myclabs/deep-copy": "~1.3",
-                "php": "^5.6 || ^7.0",
-                "phpspec/prophecy": "^1.6.2",
-                "phpunit/php-code-coverage": "^4.0.4",
-                "phpunit/php-file-iterator": "~1.4",
-                "phpunit/php-text-template": "~1.2",
-                "phpunit/php-timer": "^1.0.6",
-                "phpunit/phpunit-mock-objects": "^3.2",
-                "sebastian/comparator": "^1.2.4",
-                "sebastian/diff": "^1.4.3",
-                "sebastian/environment": "^1.3.4 || ^2.0",
-                "sebastian/exporter": "~2.0",
-                "sebastian/global-state": "^1.1",
-                "sebastian/object-enumerator": "~2.0",
-                "sebastian/resource-operations": "~1.0",
-                "sebastian/version": "^1.0.6|^2.0.1",
-                "symfony/yaml": "~2.1|~3.0|~4.0"
-=======
                 "myclabs/deep-copy": "^1.7",
                 "phar-io/manifest": "^1.0.2",
                 "phar-io/version": "^2.0",
@@ -1540,7 +1323,6 @@
                 "sebastian/object-enumerator": "^3.0.3",
                 "sebastian/resource-operations": "^2.0",
                 "sebastian/version": "^2.0.1"
->>>>>>> 50850605
             },
             "conflict": {
                 "phpunit/phpunit-mock-objects": "*"
@@ -1585,71 +1367,7 @@
                 "testing",
                 "xunit"
             ],
-<<<<<<< HEAD
-            "time": "2018-02-01T05:50:59+00:00"
-        },
-        {
-            "name": "phpunit/phpunit-mock-objects",
-            "version": "3.4.4",
-            "source": {
-                "type": "git",
-                "url": "https://github.com/sebastianbergmann/phpunit-mock-objects.git",
-                "reference": "a23b761686d50a560cc56233b9ecf49597cc9118"
-            },
-            "dist": {
-                "type": "zip",
-                "url": "https://api.github.com/repos/sebastianbergmann/phpunit-mock-objects/zipball/a23b761686d50a560cc56233b9ecf49597cc9118",
-                "reference": "a23b761686d50a560cc56233b9ecf49597cc9118",
-                "shasum": ""
-            },
-            "require": {
-                "doctrine/instantiator": "^1.0.2",
-                "php": "^5.6 || ^7.0",
-                "phpunit/php-text-template": "^1.2",
-                "sebastian/exporter": "^1.2 || ^2.0"
-            },
-            "conflict": {
-                "phpunit/phpunit": "<5.4.0"
-            },
-            "require-dev": {
-                "phpunit/phpunit": "^5.4"
-            },
-            "suggest": {
-                "ext-soap": "*"
-            },
-            "type": "library",
-            "extra": {
-                "branch-alias": {
-                    "dev-master": "3.2.x-dev"
-                }
-            },
-            "autoload": {
-                "classmap": [
-                    "src/"
-                ]
-            },
-            "notification-url": "https://packagist.org/downloads/",
-            "license": [
-                "BSD-3-Clause"
-            ],
-            "authors": [
-                {
-                    "name": "Sebastian Bergmann",
-                    "email": "sb@sebastian-bergmann.de",
-                    "role": "lead"
-                }
-            ],
-            "description": "Mock Object library for PHPUnit",
-            "homepage": "https://github.com/sebastianbergmann/phpunit-mock-objects/",
-            "keywords": [
-                "mock",
-                "xunit"
-            ],
-            "abandoned": true,
-            "time": "2017-06-30T09:13:00+00:00"
-=======
             "time": "2020-01-08T08:45:45+00:00"
->>>>>>> 50850605
         },
         {
             "name": "sebastian/code-unit-reverse-lookup",
@@ -2218,31 +1936,6 @@
             "time": "2016-10-03T07:35:21+00:00"
         },
         {
-<<<<<<< HEAD
-            "name": "webmozart/assert",
-            "version": "1.8.0",
-            "source": {
-                "type": "git",
-                "url": "https://github.com/webmozart/assert.git",
-                "reference": "ab2cb0b3b559010b75981b1bdce728da3ee90ad6"
-            },
-            "dist": {
-                "type": "zip",
-                "url": "https://api.github.com/repos/webmozart/assert/zipball/ab2cb0b3b559010b75981b1bdce728da3ee90ad6",
-                "reference": "ab2cb0b3b559010b75981b1bdce728da3ee90ad6",
-                "shasum": ""
-            },
-            "require": {
-                "php": "^5.3.3 || ^7.0",
-                "symfony/polyfill-ctype": "^1.8"
-            },
-            "conflict": {
-                "vimeo/psalm": "<3.9.1"
-            },
-            "require-dev": {
-                "phpunit/phpunit": "^4.8.36 || ^7.5.13"
-            },
-=======
             "name": "thecodingmachine/phpstan-strict-rules",
             "version": "v0.12.0",
             "source": {
@@ -2357,7 +2050,6 @@
             "require-dev": {
                 "phpunit/phpunit": "^4.8.36 || ^7.5.13"
             },
->>>>>>> 50850605
             "type": "library",
             "autoload": {
                 "psr-4": {
